{
  "name": "manager",
  "version": "3.0.0",
  "homepage": "http://openremote.com/",
  "authors": [
    "OpenRemote Inc. <support@openremote.io>"
  ],
  "description": "OR Manager",
  "main": "index.html",
  "license": "APGLv3",
  "ignore": [
    "**/.*",
    "node_modules",
    "bower_components",
    "test",
    "tests"
  ],
  "dependencies": {
<<<<<<< HEAD
    "iron-flex-layout": "^2.0.0",
    "font-awesome": "~4.7.0",
    "polymer": "Polymer/polymer#^2.0.0"
=======
    "polymer": "Polymer/polymer#^2.2.0",
    "iron-flex-layout": "^2.0.0",
    "font-awesome": "~4.7.0",
    "chart.js": "^2.5.0"
>>>>>>> 4f726729
  }
}<|MERGE_RESOLUTION|>--- conflicted
+++ resolved
@@ -16,15 +16,9 @@
     "tests"
   ],
   "dependencies": {
-<<<<<<< HEAD
-    "iron-flex-layout": "^2.0.0",
-    "font-awesome": "~4.7.0",
-    "polymer": "Polymer/polymer#^2.0.0"
-=======
     "polymer": "Polymer/polymer#^2.2.0",
     "iron-flex-layout": "^2.0.0",
     "font-awesome": "~4.7.0",
     "chart.js": "^2.5.0"
->>>>>>> 4f726729
   }
 }