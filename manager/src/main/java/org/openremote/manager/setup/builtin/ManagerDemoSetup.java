/*
 * Copyright 2016, OpenRemote Inc.
 *
 * See the CONTRIBUTORS.txt file in the distribution for a
 * full listing of individual contributors.
 *
 * This program is free software: you can redistribute it and/or modify
 * it under the terms of the GNU Affero General Public License as
 * published by the Free Software Foundation, either version 3 of the
 * License, or (at your option) any later version.
 *
 * This program is distributed in the hope that it will be useful,
 * but WITHOUT ANY WARRANTY; without even the implied warranty of
 * MERCHANTABILITY or FITNESS FOR A PARTICULAR PURPOSE. See the
 * GNU Affero General Public License for more details.
 *
 * You should have received a copy of the GNU Affero General Public License
 * along with this program. If not, see <http://www.gnu.org/licenses/>.
 */
package org.openremote.manager.setup.builtin;

import org.apache.commons.io.IOUtils;
import org.openremote.agent.protocol.artnet.ArtnetClientProtocol;
import org.openremote.agent.protocol.simulator.SimulatorProtocol;
import org.openremote.container.Container;
import org.openremote.container.util.UniqueIdentifierGenerator;
import org.openremote.manager.security.UserConfiguration;
import org.openremote.manager.setup.AbstractManagerSetup;
import org.openremote.model.asset.Asset;
import org.openremote.model.asset.AssetAttribute;
import org.openremote.model.asset.AssetType;
import org.openremote.model.asset.UserAsset;
import org.openremote.model.attribute.*;
import org.openremote.model.geo.GeoJSONPoint;
import org.openremote.model.rules.AssetRuleset;
import org.openremote.model.security.Tenant;
import org.openremote.model.simulator.element.ColorSimulatorElement;
import org.openremote.model.simulator.element.NumberSimulatorElement;
import org.openremote.model.simulator.element.SwitchSimulatorElement;
import org.openremote.model.value.ObjectValue;
import org.openremote.model.value.Value;
import org.openremote.model.value.Values;

import java.time.LocalDateTime;
import java.time.ZoneId;
import java.time.ZonedDateTime;
import java.util.Arrays;
import java.util.List;

import static org.openremote.model.asset.AssetType.*;
import static org.openremote.model.asset.agent.ProtocolConfiguration.initProtocolConfiguration;
import static org.openremote.model.attribute.AttributeValueType.*;
import static org.openremote.model.attribute.MetaItemType.*;
import static org.openremote.model.rules.Ruleset.Lang.GROOVY;

public class ManagerDemoSetup extends AbstractManagerSetup {

    // Update these numbers whenever you change a RULE_STATE flag in test data
    public static final int DEMO_RULE_STATES_APARTMENT_1 = 44;
    public static final int DEMO_RULE_STATES_APARTMENT_2 = 13;
    public static final int DEMO_RULE_STATES_APARTMENT_3 = 0;
    public static final int DEMO_RULE_STATES_SMART_OFFICE = 1;
    public static final int DEMO_RULE_STATES_SMART_BUILDING = DEMO_RULE_STATES_APARTMENT_1 + DEMO_RULE_STATES_APARTMENT_2 + DEMO_RULE_STATES_APARTMENT_3;
    public static final int DEMO_RULE_STATES_SMART_CITY = 65;
    public static final int DEMO_RULE_STATES_CUSTOMER_A = DEMO_RULE_STATES_SMART_BUILDING;
    public static final int DEMO_RULE_STATES_GLOBAL = DEMO_RULE_STATES_CUSTOMER_A + DEMO_RULE_STATES_SMART_OFFICE + DEMO_RULE_STATES_SMART_CITY;
    public static final int DEMO_RULE_STATES_APARTMENT_1_WITH_SCENES = DEMO_RULE_STATES_APARTMENT_1 + 28;
    public static final int DEMO_RULE_STATES_SMART_HOME_WITH_SCENES = DEMO_RULE_STATES_APARTMENT_1_WITH_SCENES + DEMO_RULE_STATES_APARTMENT_2 + DEMO_RULE_STATES_APARTMENT_3;
    public static final int DEMO_RULE_STATES_CUSTOMER_A_WITH_SCENES = DEMO_RULE_STATES_SMART_HOME_WITH_SCENES;
    public static final int DEMO_RULE_STATES_GLOBAL_WITH_SCENES = DEMO_RULE_STATES_CUSTOMER_A_WITH_SCENES;
    public static GeoJSONPoint SMART_OFFICE_LOCATION = new GeoJSONPoint(5.460315214821094, 51.44541688237109);
    public static GeoJSONPoint SMART_BUILDING_LOCATION = new GeoJSONPoint(5.470945, 51.438000);
    public static GeoJSONPoint SMART_CITY_LOCATION = new GeoJSONPoint(5.670945, 51.435000);
    public static final String agentProtocolConfigName = "simulator123";
    public static final String thingLightToggleAttributeName = "light1Toggle";
    public static final String ARTNET_AREA_CONFIGURATION = "{'lights': [{'id': 0, 'universe': 0, 'amountOfLeds': 3}" + "]}";
    public static final String ARTNET_DEFAULT_LIGHT_STATE = "{'r': 0, 'g': 0, 'b': 0, 'w': 0}";
    final protected boolean importDemoScenes;
    public String smartOfficeId;
    public String groundFloorId;
    public String lobbyId;
    public String agentId;
    public String thingId;
    public String smartBuildingId;
    public String apartment1Id;
    public String apartment1ServiceAgentId;
    public String apartment1LivingroomId = UniqueIdentifierGenerator.generateId("apartment1LivingroomId");
    public String apartment1KitchenId;
    public String apartment1HallwayId;
    public String apartment1Bedroom1Id;
    public String apartment1BathroomId;
    public String apartment2Id;
    public String apartment3Id;
    public String apartment2LivingroomId;
    public String apartment2BathroomId;
    public String apartment3LivingroomId;
    public String masterRealm;
    public String realmATenant;
    public String realmBTenant;
    public String smartCityServiceAgentId;



    public ManagerDemoSetup(Container container, boolean importDemoScenes) {
        super(container);
        this.importDemoScenes = importDemoScenes;
    }

    @Override
    public void onStart() throws Exception {

        KeycloakDemoSetup keycloakDemoSetup = setupService.getTaskOfType(KeycloakDemoSetup.class);
        Tenant masterTenant = keycloakDemoSetup.masterTenant;
        Tenant realmATenant = keycloakDemoSetup.tenantA;
        Tenant realmBTenant = keycloakDemoSetup.tenantB;
        masterRealm = masterTenant.getRealm();
        this.realmATenant = realmATenant.getRealm();
        this.realmBTenant = realmBTenant.getRealm();

        // ################################ Demo assets for 'master' realm ###################################

        ObjectValue locationValue = SMART_OFFICE_LOCATION.toValue();

        Asset smartOffice = new Asset();
        smartOffice.setRealm(masterRealm);
        smartOffice.setName("Smart Office");
        smartOffice.setType(BUILDING);
        List<AssetAttribute> smartOfficeAttributes = Arrays.asList(
            new AssetAttribute(AttributeType.LOCATION, locationValue),
            new AssetAttribute("geoStreet", STRING, Values.create("Torenallee 20"))
                .setMeta(
                    new MetaItem(LABEL, Values.create("Street")),
                    new MetaItem(ABOUT, Values.create("http://project-haystack.org/tag/geoStreet"))
                ),
            new AssetAttribute("geoPostalCode", AttributeValueType.NUMBER, Values.create(5617))
                .setMeta(
                    new MetaItem(LABEL, Values.create("Postal Code")),
                    new MetaItem(ABOUT, Values.create("http://project-haystack.org/tag/geoPostalCode"))
                ),
            new AssetAttribute("geoCity", STRING, Values.create("Eindhoven"))
                .setMeta(
                    new MetaItem(LABEL, Values.create("City")),
                    new MetaItem(ABOUT, Values.create("http://project-haystack.org/tag/geoCity"))
                ),
            new AssetAttribute("geoCountry", STRING, Values.create("Netherlands"))
                .setMeta(
                    new MetaItem(LABEL, Values.create("Country")),
                    new MetaItem(ABOUT, Values.create("http://project-haystack.org/tag/geoCountry"))
                )
        );

        smartOffice.setAttributes(smartOfficeAttributes);
        smartOffice = assetStorageService.merge(smartOffice);
        smartOfficeId = smartOffice.getId();

        Asset groundFloor = new Asset("Ground Floor", FLOOR, smartOffice)
            .addAttributes(new AssetAttribute(AttributeType.LOCATION, locationValue));
        groundFloor = assetStorageService.merge(groundFloor);
        groundFloorId = groundFloor.getId();

        Asset lobby = new Asset("Lobby", ROOM, groundFloor)
            .addAttributes(new AssetAttribute(AttributeType.LOCATION, locationValue));
        lobby.addAttributes(
            new AssetAttribute("lobbyLocations", AttributeValueType.ARRAY)
        );

        lobby = assetStorageService.merge(lobby);
        lobbyId = lobby.getId();

        Asset agent = new Asset("Demo Agent", AGENT, lobby);
        agent.addAttributes(
            new AssetAttribute(AttributeType.LOCATION, locationValue),
            initProtocolConfiguration(new AssetAttribute(agentProtocolConfigName), SimulatorProtocol.PROTOCOL_NAME)
                .addMeta(
                    new MetaItem(
                        SimulatorProtocol.CONFIG_MODE,
                        Values.create(SimulatorProtocol.Mode.WRITE_THROUGH_DELAYED.toString())
                    ),
                    new MetaItem(
                        SimulatorProtocol.CONFIG_WRITE_DELAY_MILLISECONDS,
                        Values.create(500)
                    ))
        );

        agent = assetStorageService.merge(agent);
        agentId = agent.getId();

        Asset thing = new Asset("Demo Thing", THING, agent)
            .addAttributes(new AssetAttribute(AttributeType.LOCATION, locationValue)
                               .setMeta(new MetaItem(RULE_STATE, Values.create(true))));
        thing.addAttributes(
            new AssetAttribute(thingLightToggleAttributeName, BOOLEAN, Values.create(true))
                .setMeta(new Meta(
                    new MetaItem(
                        LABEL,
                        Values.create("Light 1 Toggle")),
                    new MetaItem(
                        DESCRIPTION,
                        Values.create("Switch for living room light")),
                    new MetaItem(
                        STORE_DATA_POINTS,
                        Values.create(true)),
                    new MetaItem(
                        DATA_POINTS_MAX_AGE_DAYS,
                        Values.create(7)
                    ),
                    new MetaItem(
                        AGENT_LINK,
                        new AttributeRef(agent.getId(), agentProtocolConfigName).toArrayValue()),
                    new MetaItem(
                        SimulatorProtocol.SIMULATOR_ELEMENT, Values.create(SwitchSimulatorElement.ELEMENT_NAME)
                    ))
                ),
            new AssetAttribute("light1Dimmer", PERCENTAGE) // No initial value!
                .setMeta(new Meta(
                             new MetaItem(
                                 LABEL,
                                 Values.create("Light 1 Dimmer")),
                             new MetaItem(
                                 DESCRIPTION,
                                 Values.create("Dimmer for living room light")),
                             new MetaItem(
                                 RANGE_MIN,
                                 Values.create(0)),
                             new MetaItem(
                                 RANGE_MAX,
                                 Values.create(100)),
                             new MetaItem(
                                 AGENT_LINK,
                                 new AttributeRef(agent.getId(), agentProtocolConfigName).toArrayValue()),
                             new MetaItem(
                                 SimulatorProtocol.SIMULATOR_ELEMENT, Values.create(NumberSimulatorElement.ELEMENT_NAME_RANGE)),
                             new MetaItem(
                                 SimulatorProtocol.CONFIG_MODE,
                                 Values.create(SimulatorProtocol.Mode.WRITE_THROUGH_DELAYED.toString()))
                         )
                ),
            new AssetAttribute("light1Color", COLOR_RGB, new ColorRGB(88, 123, 88).asArrayValue())
                .setMeta(new Meta(
                             new MetaItem(
                                 LABEL,
                                 Values.create("Light 1 Color")),
                             new MetaItem(
                                 DESCRIPTION,
                                 Values.create("Color of living room light")),
                             new MetaItem(
                                 AGENT_LINK,
                                 new AttributeRef(agent.getId(), agentProtocolConfigName).toArrayValue()),
                             new MetaItem(
                                 SimulatorProtocol.SIMULATOR_ELEMENT, Values.create(ColorSimulatorElement.ELEMENT_NAME))
                         )
                ),
            new AssetAttribute("light1PowerConsumption", ENERGY_KWH, Values.create(12.345))
                .setMeta(new Meta(
                             new MetaItem(
                                 LABEL,
                                 Values.create("Light 1 Usage")),
                             new MetaItem(
                                 DESCRIPTION,
                                 Values.create("Total energy consumption of living room light")),
                             new MetaItem(
                                 READ_ONLY,
                                 Values.create(true)),
                             new MetaItem(
                                 FORMAT,
                                 Values.create("%3d kWh")),
                             new MetaItem(
                                 AGENT_LINK,
                                 new AttributeRef(agent.getId(), agentProtocolConfigName).toArrayValue()),
                             new MetaItem(
                                 SimulatorProtocol.SIMULATOR_ELEMENT, Values.create(NumberSimulatorElement.ELEMENT_NAME)),
                             new MetaItem(
                                 STORE_DATA_POINTS, Values.create(true))
                         )
                )
        );
        thing = assetStorageService.merge(thing);
        thingId = thing.getId();

        //Art-Net Setup
        //SETUP MAIN ARTNET-ASSET UNDER MASTER ASSET
        Asset artNetArea = new Asset();
        artNetArea.setRealm(masterTenant.getRealm());
        artNetArea.setName("ArtNet Area 1");
        artNetArea.setType(AGENT);
        artNetArea.addAttributes(
                initProtocolConfiguration(new AssetAttribute(agentProtocolConfigName), ArtnetClientProtocol.PROTOCOL_NAME)
                        .addMeta(
                                new MetaItem(
                                        ArtnetClientProtocol.META_PROTOCOL_HOST,
                                        Values.create("127.0.0.1")
                                ),
                                new MetaItem(
                                        ArtnetClientProtocol.META_PROTOCOL_PORT,
                                        Values.create(6454)
                                )
                        ),
                new AssetAttribute("Configuration", OBJECT, Values.parseOrNull(ARTNET_AREA_CONFIGURATION))

        );
        artNetArea = assetStorageService.merge(artNetArea);

        //SETUP LIGHT-ASSETS UNDER AREA
        Asset artNetLight = new Asset();
        artNetLight.setParent(artNetArea);
        artNetLight.setName("ArtNet Light");
        artNetLight.setType(THING);
        List<AssetAttribute> artNetLightAttributes = Arrays.asList(
<<<<<<< HEAD
                new AssetAttribute("Id", NUMBER, Values.create(0)).setMeta(new Meta(new MetaItem(READ_ONLY, Values.create(true)))),
                new AssetAttribute("Values", OBJECT, Values.parseOrNull(ARTNET_DEFAULT_LIGHT_STATE)).addMeta(
                        new MetaItem(AGENT_LINK, new AttributeRef(artNetArea.getId(), agentProtocolConfigName).toArrayValue()),
                        new MetaItem(ArtnetClientProtocol.META_ARTNET_LIGHT_ID, Values.create(0))
                ),
                new AssetAttribute("Switch", BOOLEAN, Values.create(true)).addMeta(
                        new MetaItem(AGENT_LINK, new AttributeRef(artNetArea.getId(), agentProtocolConfigName).toArrayValue()),
                        new MetaItem(ArtnetClientProtocol.META_ARTNET_LIGHT_ID, Values.create(0))
                ),
                new AssetAttribute("Dim", NUMBER, Values.create(0)).addMeta(
                        new MetaItem(AGENT_LINK, new AttributeRef(artNetArea.getId(), agentProtocolConfigName).toArrayValue()),
                        new MetaItem(ArtnetClientProtocol.META_ARTNET_LIGHT_ID, Values.create(0))
=======
                new AssetAttribute("Values", OBJECT, Values.parseOrNull(ARTNET_LIGHT_STATE)).addMeta(
                        new MetaItem(AGENT_LINK, new AttributeRef(artNetNetwork.getId(), agentProtocolConfigName).toArrayValue()),
                    new MetaItem(ArtnetClientProtocol.META_ARTNET_UNIVERSE_ASSET_ID, Values.create(artNetUniverse.getId())),
                    new MetaItem(ArtnetClientProtocol.META_ARTNET_UNIVERSE_ID, Values.create(0))
>>>>>>> 32999141
                )
        );
        artNetLight.setAttributes(artNetLightAttributes);
        artNetLight = assetStorageService.merge(artNetLight);
        //END Art-Net Setup

        // Some sample datapoints
        final Asset finalThing = assetStorageService.find(thingId, true);
        ZonedDateTime now = LocalDateTime.now().atZone(ZoneId.systemDefault());

        AssetAttribute light1PowerConsumptionAttribute = thing.getAttribute("light1PowerConsumption")
            .orElseThrow(() -> new RuntimeException("Invalid test data"));

        persistenceService.doTransaction(em -> {
            assetDatapointService.processAssetUpdate(em,
                                                     finalThing,
                                                     light1PowerConsumptionAttribute,
                                                     AttributeEvent.Source.SENSOR);

            light1PowerConsumptionAttribute.setValue(Values.create(0.11), now.minusDays(80).toEpochSecond() * 1000);
            assetDatapointService.processAssetUpdate(em,
                                                     finalThing,
                                                     light1PowerConsumptionAttribute,
                                                     AttributeEvent.Source.SENSOR);

            light1PowerConsumptionAttribute.setValue(Values.create(1.22), now.minusDays(40).toEpochSecond() * 1000);
            assetDatapointService.processAssetUpdate(em,
                                                     finalThing,
                                                     light1PowerConsumptionAttribute,
                                                     AttributeEvent.Source.SENSOR);

            light1PowerConsumptionAttribute.setValue(Values.create(2.33), now.minusDays(20).toEpochSecond() * 1000);
            assetDatapointService.processAssetUpdate(em,
                                                     finalThing,
                                                     light1PowerConsumptionAttribute,
                                                     AttributeEvent.Source.SENSOR);

            light1PowerConsumptionAttribute.setValue(Values.create(3.44), now.minusDays(10).toEpochSecond() * 1000);
            assetDatapointService.processAssetUpdate(em,
                                                     finalThing,
                                                     light1PowerConsumptionAttribute,
                                                     AttributeEvent.Source.SENSOR);

            light1PowerConsumptionAttribute.setValue(Values.create(4.55), now.minusDays(8).toEpochSecond() * 1000);

            light1PowerConsumptionAttribute.setValue(Values.create(5.66), now.minusDays(6).toEpochSecond() * 1000);
            assetDatapointService.processAssetUpdate(em,
                                                     finalThing,
                                                     light1PowerConsumptionAttribute,
                                                     AttributeEvent.Source.SENSOR);

            light1PowerConsumptionAttribute.setValue(Values.create(6.77), now.minusDays(3).toEpochSecond() * 1000);
            assetDatapointService.processAssetUpdate(em,
                                                     finalThing,
                                                     light1PowerConsumptionAttribute,
                                                     AttributeEvent.Source.SENSOR);

            light1PowerConsumptionAttribute.setValue(Values.create(7.88), now.minusDays(1).toEpochSecond() * 1000);
            assetDatapointService.processAssetUpdate(em,
                                                     finalThing,
                                                     light1PowerConsumptionAttribute,
                                                     AttributeEvent.Source.SENSOR);

            light1PowerConsumptionAttribute.setValue(Values.create(8.99), now.minusHours(10).toEpochSecond() * 1000);
            assetDatapointService.processAssetUpdate(em,
                                                     finalThing,
                                                     light1PowerConsumptionAttribute,
                                                     AttributeEvent.Source.SENSOR);

            light1PowerConsumptionAttribute.setValue(Values.create(9.11), now.minusHours(5).toEpochSecond() * 1000);
            assetDatapointService.processAssetUpdate(em,
                                                     finalThing,
                                                     light1PowerConsumptionAttribute,
                                                     AttributeEvent.Source.SENSOR);

            light1PowerConsumptionAttribute.setValue(Values.create(10.22), now.minusHours(2).toEpochSecond() * 1000);
            assetDatapointService.processAssetUpdate(em,
                                                     finalThing,
                                                     light1PowerConsumptionAttribute,
                                                     AttributeEvent.Source.SENSOR);

            light1PowerConsumptionAttribute.setValue(Values.create(11.33), now.minusHours(1).toEpochSecond() * 1000);
            assetDatapointService.processAssetUpdate(em,
                                                     finalThing,
                                                     light1PowerConsumptionAttribute,
                                                     AttributeEvent.Source.SENSOR);

            light1PowerConsumptionAttribute.setValue(Values.create(11.44), now.minusMinutes(30).toEpochSecond() * 1000);
            assetDatapointService.processAssetUpdate(em,
                                                     finalThing,
                                                     light1PowerConsumptionAttribute,
                                                     AttributeEvent.Source.SENSOR);

            light1PowerConsumptionAttribute.setValue(Values.create(12.00), now.minusMinutes(5).toEpochSecond() * 1000);
            assetDatapointService.processAssetUpdate(em,
                                                     finalThing,
                                                     light1PowerConsumptionAttribute,
                                                     AttributeEvent.Source.SENSOR);

            light1PowerConsumptionAttribute.setValue(Values.create(12.11), now.minusSeconds(5).toEpochSecond() * 1000);
            assetDatapointService.processAssetUpdate(em,
                                                     finalThing,
                                                     light1PowerConsumptionAttribute,
                                                     AttributeEvent.Source.SENSOR);

            light1PowerConsumptionAttribute.setValue(Values.create(12.22), now.minusSeconds(1).toEpochSecond() * 1000);
            assetDatapointService.processAssetUpdate(em,
                                                     finalThing,
                                                     light1PowerConsumptionAttribute,
                                                     AttributeEvent.Source.SENSOR);
        });

        // ################################ Demo assets for 'tenantA' realm ###################################

        ObjectValue locationValueA = SMART_BUILDING_LOCATION.toValue();

        Asset smartBuilding = new Asset();
        smartBuilding.setRealm(this.realmATenant);
        smartBuilding.setName("Smart Building");
        smartBuilding.setType(BUILDING);
        smartBuilding.addAttributes(
            new AssetAttribute(AttributeType.LOCATION, locationValueA),
            new AssetAttribute("geoStreet", STRING, Values.create("Wilhelminaplein 21C"))
                .setMeta(
                    new MetaItem(LABEL, Values.create("Street")),
                    new MetaItem(ABOUT, Values.create("http://project-haystack.org/tag/geoStreet"))
                ),
            new AssetAttribute("geoPostalCode", AttributeValueType.NUMBER, Values.create(5611))
                .setMeta(
                    new MetaItem(LABEL, Values.create("Postal Code")),
                    new MetaItem(ABOUT, Values.create("http://project-haystack.org/tag/geoPostalCode"))
                ),
            new AssetAttribute("geoCity", STRING, Values.create("Eindhoven"))
                .setMeta(
                    new MetaItem(LABEL, Values.create("City")),
                    new MetaItem(ABOUT, Values.create("http://project-haystack.org/tag/geoCity"))
                ),
            new AssetAttribute("geoCountry", STRING, Values.create("Netherlands"))
                .setMeta(
                    new MetaItem(LABEL, Values.create("Country")),
                    new MetaItem(ABOUT, Values.create("http://project-haystack.org/tag/geoCountry"))
                )
        );
        smartBuilding = assetStorageService.merge(smartBuilding);
        smartBuildingId = smartBuilding.getId();

        // The "Apartment 1" is the demo apartment with complex scenes
        Asset apartment1 = createDemoApartment(smartBuilding, "Apartment 1", SMART_BUILDING_LOCATION);
        apartment1 = assetStorageService.merge(apartment1);
        apartment1Id = apartment1.getId();

        Asset apartment1ServiceAgent = new Asset("Service Agent (Simulator)", AGENT, apartment1);
        apartment1ServiceAgent.addAttributes(
            initProtocolConfiguration(new AssetAttribute("apartmentSimulator"), SimulatorProtocol.PROTOCOL_NAME)
                .addMeta(
                    new MetaItem(
                        SimulatorProtocol.CONFIG_MODE,
                        Values.create(SimulatorProtocol.Mode.WRITE_THROUGH_IMMEDIATE.toString())
                    ))
        );
        apartment1ServiceAgent = assetStorageService.merge(apartment1ServiceAgent);
        apartment1ServiceAgentId = apartment1ServiceAgent.getId();

        /* ############################ ROOMS ############################## */

        Asset apartment1Livingroom = createDemoApartmentRoom(apartment1, "Living Room")
            .addAttributes(
                    new AssetAttribute(AttributeType.LOCATION, locationValueA),
                    new AssetAttribute("lightsCeiling", NUMBER, Values.create(0))
                            .setMeta(
                                    new MetaItem(RANGE_MIN, Values.create(0)),
                                    new MetaItem(RANGE_MAX, Values.create(100)),
                                    new MetaItem(LABEL, Values.create("Ceiling lights (range)")),
                                    new MetaItem(ACCESS_RESTRICTED_READ, Values.create(true)),
                                    new MetaItem(ACCESS_RESTRICTED_WRITE, Values.create(true))
                            ),
                    new AssetAttribute("lightsStand", AttributeValueType.BOOLEAN, Values.create(true))
                            .setMeta(
                                    new MetaItem(LABEL, Values.create("Floor stand lights (on/off)")),
                                    new MetaItem(ACCESS_RESTRICTED_READ, Values.create(true)),
                                    new MetaItem(ACCESS_RESTRICTED_WRITE, Values.create(true))
                            )
            );
        addDemoApartmentRoomMotionSensor(apartment1Livingroom, true, () -> new MetaItem[]{
            new MetaItem(AGENT_LINK, new AttributeRef(apartment1ServiceAgentId, "apartmentSimulator").toArrayValue()),
            new MetaItem(SimulatorProtocol.SIMULATOR_ELEMENT, Values.create(NumberSimulatorElement.ELEMENT_NAME))
        });
        addDemoApartmentRoomCO2Sensor(apartment1Livingroom, true, () -> new MetaItem[]{
            new MetaItem(AGENT_LINK, new AttributeRef(apartment1ServiceAgentId, "apartmentSimulator").toArrayValue()),
            new MetaItem(SimulatorProtocol.SIMULATOR_ELEMENT, Values.create(NumberSimulatorElement.ELEMENT_NAME))
        });
        addDemoApartmentRoomHumiditySensor(apartment1Livingroom, true, () -> new MetaItem[]{
            new MetaItem(AGENT_LINK, new AttributeRef(apartment1ServiceAgentId, "apartmentSimulator").toArrayValue()),
            new MetaItem(SimulatorProtocol.SIMULATOR_ELEMENT, Values.create(NumberSimulatorElement.ELEMENT_NAME))
        });
        addDemoApartmentRoomThermometer(apartment1Livingroom, true, () -> new MetaItem[]{
            new MetaItem(AGENT_LINK, new AttributeRef(apartment1ServiceAgentId, "apartmentSimulator").toArrayValue()),
            new MetaItem(SimulatorProtocol.SIMULATOR_ELEMENT, Values.create(NumberSimulatorElement.ELEMENT_NAME))
        });
        addDemoApartmentTemperatureControl(apartment1Livingroom, true, () -> new MetaItem[]{
            new MetaItem(AGENT_LINK, new AttributeRef(apartment1ServiceAgentId, "apartmentSimulator").toArrayValue()),
            new MetaItem(SimulatorProtocol.SIMULATOR_ELEMENT, Values.create(NumberSimulatorElement.ELEMENT_NAME))
        });

        apartment1Livingroom.setId(apartment1LivingroomId);
        apartment1Livingroom = assetStorageService.merge(apartment1Livingroom);
        apartment1LivingroomId = apartment1Livingroom.getId();

        Asset apartment1Kitchen = createDemoApartmentRoom(apartment1, "Kitchen")
            .addAttributes(
                    new AssetAttribute(AttributeType.LOCATION, locationValueA),
                    new AssetAttribute("lights", AttributeValueType.BOOLEAN, Values.create(true))
                        .addMeta(new MetaItem(ACCESS_RESTRICTED_READ, Values.create(true)))
                        .addMeta(new MetaItem(ACCESS_RESTRICTED_WRITE, Values.create(true)))
            );
        addDemoApartmentRoomMotionSensor(apartment1Kitchen, true, () -> new MetaItem[]{
            new MetaItem(AGENT_LINK, new AttributeRef(apartment1ServiceAgentId, "apartmentSimulator").toArrayValue()),
            new MetaItem(SimulatorProtocol.SIMULATOR_ELEMENT, Values.create(NumberSimulatorElement.ELEMENT_NAME))
        });

        for (String switchName : new String[]{"A", "B", "C"}) {
            addDemoApartmentSmartSwitch(apartment1Kitchen, switchName, true, attributeIndex -> {
                switch (attributeIndex) {
                    case 2:
                        return new MetaItem[]{
                            new MetaItem(MetaItemType.AGENT_LINK,
                                         new AttributeRef(apartment1ServiceAgentId,
                                                          "apartmentSimulator").toArrayValue()),
                            new MetaItem(SimulatorProtocol.SIMULATOR_ELEMENT,
                                         Values.create(NumberSimulatorElement.ELEMENT_NAME))
                        };
                    case 3:
                        return new MetaItem[]{
                            new MetaItem(MetaItemType.AGENT_LINK,
                                         new AttributeRef(apartment1ServiceAgentId,
                                                          "apartmentSimulator").toArrayValue()),
                            new MetaItem(SimulatorProtocol.SIMULATOR_ELEMENT,
                                         Values.create(NumberSimulatorElement.ELEMENT_NAME))
                        };
                    case 4:
                        return new MetaItem[]{
                            new MetaItem(MetaItemType.AGENT_LINK,
                                         new AttributeRef(apartment1ServiceAgentId,
                                                          "apartmentSimulator").toArrayValue()),
                            new MetaItem(SimulatorProtocol.SIMULATOR_ELEMENT,
                                         Values.create(NumberSimulatorElement.ELEMENT_NAME))
                        };
                }
                return null;
            });
        }

        apartment1Kitchen = assetStorageService.merge(apartment1Kitchen);
        apartment1KitchenId = apartment1Kitchen.getId();

        Asset apartment1Hallway = createDemoApartmentRoom(apartment1, "Hallway")
            .addAttributes(
                    new AssetAttribute(AttributeType.LOCATION, locationValueA),
                    new AssetAttribute("lights", AttributeValueType.BOOLEAN, Values.create(true))
                            .addMeta(new MetaItem(ACCESS_RESTRICTED_READ, Values.create(true)))
                            .addMeta(new MetaItem(ACCESS_RESTRICTED_WRITE, Values.create(true)))
            );
        addDemoApartmentRoomMotionSensor(apartment1Hallway, true, () -> new MetaItem[]{
            new MetaItem(AGENT_LINK, new AttributeRef(apartment1ServiceAgentId, "apartmentSimulator").toArrayValue()),
            new MetaItem(SimulatorProtocol.SIMULATOR_ELEMENT, Values.create(NumberSimulatorElement.ELEMENT_NAME))
        });

        apartment1Hallway = assetStorageService.merge(apartment1Hallway);
        apartment1HallwayId = apartment1Hallway.getId();

        Asset apartment1Bedroom1 = createDemoApartmentRoom(apartment1, "Bedroom")
                .addAttributes(
                        new AssetAttribute(AttributeType.LOCATION, locationValueA),
                        new AssetAttribute("lights", AttributeValueType.BOOLEAN, Values.create(true))
                                .addMeta(new MetaItem(ACCESS_RESTRICTED_READ, Values.create(true)))
                                .addMeta(new MetaItem(ACCESS_RESTRICTED_WRITE, Values.create(true)))
                );
        addDemoApartmentRoomCO2Sensor(apartment1Bedroom1, true, () -> new MetaItem[]{
                new MetaItem(AGENT_LINK, new AttributeRef(apartment1ServiceAgentId, "apartmentSimulator").toArrayValue()),
                new MetaItem(SimulatorProtocol.SIMULATOR_ELEMENT, Values.create(NumberSimulatorElement.ELEMENT_NAME))
        });
        addDemoApartmentRoomHumiditySensor(apartment1Bedroom1, true, () -> new MetaItem[]{
                new MetaItem(AGENT_LINK, new AttributeRef(apartment1ServiceAgentId, "apartmentSimulator").toArrayValue()),
                new MetaItem(SimulatorProtocol.SIMULATOR_ELEMENT, Values.create(NumberSimulatorElement.ELEMENT_NAME))
        });
        addDemoApartmentRoomThermometer(apartment1Bedroom1, true, () -> new MetaItem[]{
                new MetaItem(AGENT_LINK, new AttributeRef(apartment1ServiceAgentId, "apartmentSimulator").toArrayValue()),
                new MetaItem(SimulatorProtocol.SIMULATOR_ELEMENT, Values.create(NumberSimulatorElement.ELEMENT_NAME))
        });
        addDemoApartmentTemperatureControl(apartment1Bedroom1, true, () -> new MetaItem[]{
                new MetaItem(AGENT_LINK, new AttributeRef(apartment1ServiceAgentId, "apartmentSimulator").toArrayValue()),
                new MetaItem(SimulatorProtocol.SIMULATOR_ELEMENT, Values.create(NumberSimulatorElement.ELEMENT_NAME))
        });

        apartment1Bedroom1 = assetStorageService.merge(apartment1Bedroom1);
        apartment1Bedroom1Id = apartment1Bedroom1.getId();

        Asset apartment1Bathroom = new Asset("Bathroom", ROOM, apartment1);
        apartment1Bathroom.addAttributes(
            new AssetAttribute(AttributeType.LOCATION, locationValueA),
            new AssetAttribute("lights", AttributeValueType.BOOLEAN, Values.create(true))
                    .setMeta(
                            new MetaItem(RULE_STATE, Values.create(true)),
                            new MetaItem(ACCESS_RESTRICTED_READ, Values.create(true)),
                            new MetaItem(ACCESS_RESTRICTED_WRITE, Values.create(true))
                    )
        );
        addDemoApartmentRoomThermometer(apartment1Bathroom, true, () -> new MetaItem[]{
                new MetaItem(AGENT_LINK, new AttributeRef(apartment1ServiceAgentId, "apartmentSimulator").toArrayValue()),
                new MetaItem(SimulatorProtocol.SIMULATOR_ELEMENT, Values.create(NumberSimulatorElement.ELEMENT_NAME))
        });
        addDemoApartmentTemperatureControl(apartment1Bathroom, true, () -> new MetaItem[]{
                new MetaItem(AGENT_LINK, new AttributeRef(apartment1ServiceAgentId, "apartmentSimulator").toArrayValue()),
                new MetaItem(SimulatorProtocol.SIMULATOR_ELEMENT, Values.create(NumberSimulatorElement.ELEMENT_NAME))
        });
        apartment1Bathroom = assetStorageService.merge(apartment1Bathroom);
        apartment1BathroomId = apartment1Bathroom.getId();


        addDemoApartmentVentilation(apartment1, true, () -> new MetaItem[]{
            new MetaItem(AGENT_LINK, new AttributeRef(apartment1ServiceAgentId, "apartmentSimulator").toArrayValue()),
            new MetaItem(SimulatorProtocol.SIMULATOR_ELEMENT, Values.create(NumberSimulatorElement.ELEMENT_NAME))
        });

        apartment1 = assetStorageService.merge(apartment1);
        apartment1Id = apartment1.getId();

        if (importDemoScenes) {
            Scene[] scenes = new Scene[]{
                new Scene("morningScene", "Morning scene", "MORNING", "0 0 7 ? *", false, 21d),
                new Scene("dayScene", "Day scene", "DAY", "0 30 8 ? *", true, 15d),
                new Scene("eveningScene", "Evening scene", "EVENING", "0 30 17 ? *", false, 22d),
                new Scene("nightScene", "Night scene", "NIGHT", "0 0 22 ? *", true, 19d)
            };

            Asset demoApartmentSceneAgent = createDemoApartmentSceneAgent(
                apartment1, scenes, apartment1Livingroom, apartment1Kitchen, apartment1Hallway
            ).addAttributes(new AssetAttribute(AttributeType.LOCATION, locationValueA));

            demoApartmentSceneAgent = assetStorageService.merge(demoApartmentSceneAgent);

            linkDemoApartmentWithSceneAgent(apartment1, demoApartmentSceneAgent, scenes);
            apartment1 = assetStorageService.merge(apartment1);
        }

        Asset apartment2 = new Asset("Apartment 2", RESIDENCE, smartBuilding);
        apartment2.addAttributes(
            new AssetAttribute(AttributeType.LOCATION, locationValueA),
            new AssetAttribute("allLightsOffSwitch", AttributeValueType.BOOLEAN, Values.create(true))
                .setMeta(
                    new MetaItem(LABEL, Values.create("All Lights Off Switch")),
                    new MetaItem(DESCRIPTION, Values.create("When triggered, turns all lights in the apartment off")),
                    new MetaItem(RULE_EVENT, Values.create(true)),
                    new MetaItem(RULE_EVENT_EXPIRES, Values.create("3s"))
                )
        );
        apartment2 = assetStorageService.merge(apartment2);
        apartment2Id = apartment2.getId();

        Asset apartment2Livingroom = new Asset("Living Room", ROOM, apartment2);
        apartment2Livingroom.addAttributes(
            new AssetAttribute(AttributeType.LOCATION, locationValueA),
            new AssetAttribute("motionSensor", AttributeValueType.BOOLEAN, Values.create(false))
                .setMeta(
                    new MetaItem(LABEL, Values.create("Motion Sensor")),
                    new MetaItem(DESCRIPTION, Values.create("PIR sensor that sends 'true' when motion is sensed")),
                    new MetaItem(RULE_STATE, Values.create(true)),
                    new MetaItem(RULE_EVENT, Values.create(true))
                ),
            new AssetAttribute("presenceDetected", AttributeValueType.BOOLEAN, Values.create(false))
                .setMeta(
                    new MetaItem(LABEL, Values.create("Presence Detected")),
                    new MetaItem(DESCRIPTION, Values.create("Someone is currently present in the room")),
                    new MetaItem(RULE_STATE, Values.create(true))
                ),
            new AssetAttribute("firstPresenceDetected", AttributeValueType.TIMESTAMP_MILLIS)
                .setMeta(
                    new MetaItem(LABEL, Values.create("First Presence Timestamp")),
                    new MetaItem(DESCRIPTION, Values.create("Timestamp of the first detected presence")),
                    new MetaItem(RULE_STATE, Values.create(true))
                ),
            new AssetAttribute("lastPresenceDetected", AttributeValueType.TIMESTAMP_MILLIS)
                .setMeta(
                    new MetaItem(LABEL, Values.create("Last Presence Timestamp")),
                    new MetaItem(DESCRIPTION, Values.create("Timestamp of last detected presence")),
                    new MetaItem(RULE_STATE, Values.create(true))
                ),
            new AssetAttribute("co2Level", AttributeValueType.CO2_PPM, Values.create(350))
                .setMeta(
                    new MetaItem(LABEL, Values.create("CO2 Level")),
                    new MetaItem(RULE_STATE, Values.create(true))
                ),
            new AssetAttribute("lightSwitch", AttributeValueType.BOOLEAN, Values.create(true))
                .setMeta(
                    new MetaItem(LABEL, Values.create("Light Switch")),
                    new MetaItem(RULE_STATE, Values.create(true))
                ),
            new AssetAttribute("windowOpen", AttributeValueType.BOOLEAN, Values.create(false))
                .setMeta(
                    new MetaItem(ACCESS_RESTRICTED_READ, Values.create(true))
                ),
            new AssetAttribute("lightSwitchTriggerTimes", ARRAY, Values.createArray().add(Values.create("1800")).add(Values.create("0830")))
                .setMeta(
                    new MetaItem(LABEL, Values.create("Lightswitch Trigger Times")),
                    new MetaItem(RULE_STATE, Values.create(true))
                ),
            new AssetAttribute("plantsWaterLevels", OBJECT, Values.createObject().put("cactus", 0.8))
                .setMeta(
                    new MetaItem(LABEL, Values.create("Water levels of the plants")),
                    new MetaItem(RULE_STATE, Values.create(true))
                )
        );
        apartment2Livingroom = assetStorageService.merge(apartment2Livingroom);
        apartment2LivingroomId = apartment2Livingroom.getId();

        Asset apartment2Bathroom = new Asset("Bathroom", ROOM, apartment2);
        apartment2Bathroom.addAttributes(
            new AssetAttribute(AttributeType.LOCATION, locationValueA),
            new AssetAttribute("motionSensor", AttributeValueType.BOOLEAN, Values.create(false))
                .setMeta(
                    new MetaItem(LABEL, Values.create("Motion Sensor")),
                    new MetaItem(DESCRIPTION, Values.create("PIR sensor that sends 'true' when motion is sensed")),
                    new MetaItem(RULE_STATE, Values.create(true)),
                    new MetaItem(RULE_EVENT, Values.create(true))
                ),
            new AssetAttribute("presenceDetected", AttributeValueType.BOOLEAN, Values.create(false))
                .setMeta(
                    new MetaItem(LABEL, Values.create("Presence Detected")),
                    new MetaItem(DESCRIPTION, Values.create("Someone is currently present in the room")),
                    new MetaItem(RULE_STATE, Values.create(true))
                ),
            new AssetAttribute("firstPresenceDetected", AttributeValueType.TIMESTAMP_MILLIS)
                .setMeta(
                    new MetaItem(LABEL, Values.create("First Presence Timestamp")),
                    new MetaItem(DESCRIPTION, Values.create("Timestamp of the first detected presence")),
                    new MetaItem(RULE_STATE, Values.create(true))
                ),
            new AssetAttribute("lastPresenceDetected", AttributeValueType.TIMESTAMP_MILLIS)
                .setMeta(
                    new MetaItem(LABEL, Values.create("Last Presence Timestamp")),
                    new MetaItem(DESCRIPTION, Values.create("Timestamp of last detected presence")),
                    new MetaItem(RULE_STATE, Values.create(true))
                ),
            new AssetAttribute("lightSwitch", AttributeValueType.BOOLEAN, Values.create(true))
                .setMeta(
                    new MetaItem(LABEL, Values.create("Light Switch")),
                    new MetaItem(RULE_STATE, Values.create(true))
                )
        );
        apartment2Bathroom = assetStorageService.merge(apartment2Bathroom);
        apartment2BathroomId = apartment2Bathroom.getId();

        Asset apartment3 = new Asset("Apartment 3", RESIDENCE, smartBuilding)
            .addAttributes(new AssetAttribute(AttributeType.LOCATION, locationValueA));
        apartment3 = assetStorageService.merge(apartment3);
        apartment3Id = apartment3.getId();

        Asset apartment3Livingroom = new Asset("Living Room", ROOM, apartment3)
            .addAttributes(new AssetAttribute(AttributeType.LOCATION, locationValueA));
        apartment3Livingroom.addAttributes(
            new AssetAttribute("lightSwitch", AttributeValueType.BOOLEAN)
        );

        apartment3Livingroom = assetStorageService.merge(apartment3Livingroom);
        apartment3LivingroomId = apartment3Livingroom.getId();

        // ################################ Link demo users and assets ###################################

        assetStorageService.storeUserAsset(new UserAsset(keycloakDemoSetup.tenantA.getRealm(),
                                                         keycloakDemoSetup.testuser3Id,
                                                         apartment1Id));
        assetStorageService.storeUserAsset(new UserAsset(keycloakDemoSetup.tenantA.getRealm(),
                                                         keycloakDemoSetup.testuser3Id,
                                                         apartment1LivingroomId));
        assetStorageService.storeUserAsset(new UserAsset(keycloakDemoSetup.tenantA.getRealm(),
                                                         keycloakDemoSetup.testuser3Id,
                                                         apartment1KitchenId));
        assetStorageService.storeUserAsset(new UserAsset(keycloakDemoSetup.tenantA.getRealm(),
                                                         keycloakDemoSetup.testuser3Id,
                                                         apartment1Bedroom1Id));
        assetStorageService.storeUserAsset(new UserAsset(keycloakDemoSetup.tenantA.getRealm(),
                                                         keycloakDemoSetup.testuser3Id,
                                                         apartment1BathroomId));
        assetStorageService.storeUserAsset(new UserAsset(keycloakDemoSetup.tenantA.getRealm(),
                                                         keycloakDemoSetup.testuser3Id,
                                                         apartment1HallwayId));

        assetStorageService.storeUserAsset(new UserAsset(keycloakDemoSetup.tenantA.getRealm(),
                keycloakDemoSetup.buildingUserId,
                apartment1Id));
        assetStorageService.storeUserAsset(new UserAsset(keycloakDemoSetup.tenantA.getRealm(),
                keycloakDemoSetup.buildingUserId,
                apartment1LivingroomId));
        assetStorageService.storeUserAsset(new UserAsset(keycloakDemoSetup.tenantA.getRealm(),
                keycloakDemoSetup.buildingUserId,
                apartment1KitchenId));
        assetStorageService.storeUserAsset(new UserAsset(keycloakDemoSetup.tenantA.getRealm(),
                keycloakDemoSetup.buildingUserId,
                apartment1Bedroom1Id));
        assetStorageService.storeUserAsset(new UserAsset(keycloakDemoSetup.tenantA.getRealm(),
                keycloakDemoSetup.buildingUserId,
                apartment1BathroomId));
        assetStorageService.storeUserAsset(new UserAsset(keycloakDemoSetup.tenantA.getRealm(),
                keycloakDemoSetup.buildingUserId,
                apartment1HallwayId));

        // ################################ Make users restricted ###################################

        UserConfiguration testuser3Config = identityService.getUserConfiguration(keycloakDemoSetup.testuser3Id);
        testuser3Config.setRestricted(true);
        testuser3Config = identityService.mergeUserConfiguration(testuser3Config);

        UserConfiguration buildingUserConfig = identityService.getUserConfiguration(keycloakDemoSetup.buildingUserId);
        testuser3Config.setRestricted(true);
        buildingUserConfig = identityService.mergeUserConfiguration(buildingUserConfig);

        // ################################ Realm B ###################################

        ObjectValue locationValueB = SMART_CITY_LOCATION.toValue();

        Asset smartCity = new Asset();
        smartCity.setRealm(this.realmBTenant);
        smartCity.setName("Smart City");
        smartCity.setType(BUILDING);
        smartCity.addAttributes(
            new AssetAttribute(AttributeType.LOCATION, locationValueB),

            new AssetAttribute("geoCity", STRING, Values.create("Eindhoven"))
                .setMeta(
                    new MetaItem(LABEL, Values.create("City")),
                    new MetaItem(ABOUT, Values.create("http://project-haystack.org/tag/geoCity"))
                ),
            new AssetAttribute("geoCountry", STRING, Values.create("Netherlands"))
                .setMeta(
                    new MetaItem(LABEL, Values.create("Country")),
                    new MetaItem(ABOUT, Values.create("http://project-haystack.org/tag/geoCountry"))
                )
        );
        smartCity = assetStorageService.merge(smartCity);

        Asset smartCityServiceAgent = new Asset("Service Agent (Simulator)", AGENT, smartCity);
        smartCityServiceAgent.addAttributes(
            initProtocolConfiguration(new AssetAttribute("citySimulator"), SimulatorProtocol.PROTOCOL_NAME)
                .addMeta(
                    new MetaItem(
                        SimulatorProtocol.CONFIG_MODE,
                        Values.create(SimulatorProtocol.Mode.WRITE_THROUGH_IMMEDIATE.toString())
                    ))
        );
        smartCityServiceAgent = assetStorageService.merge(smartCityServiceAgent);
        smartCityServiceAgentId = smartCityServiceAgent.getId();

        // ################################ Realm B Area 1 ###################################

        Asset assetArea1 = new Asset("Area 1", THING, smartCity);
        assetArea1 = assetStorageService.merge(assetArea1);

        Asset camera1Asset = createDemoCameraAsset("Camera1", assetArea1, () -> new MetaItem[]{
            new MetaItem(AGENT_LINK, new AttributeRef(smartCityServiceAgentId, "citySimulator").toArrayValue()),
            new MetaItem(SimulatorProtocol.SIMULATOR_ELEMENT, Values.create(NumberSimulatorElement.ELEMENT_NAME))
        });
        camera1Asset = assetStorageService.merge(camera1Asset);

        Asset microPhone1Asset = createDemoMicrophoneAsset("Microphone1", assetArea1, () -> new MetaItem[]{
            new MetaItem(AGENT_LINK, new AttributeRef(smartCityServiceAgentId, "citySimulator").toArrayValue()),
            new MetaItem(SimulatorProtocol.SIMULATOR_ELEMENT, Values.create(NumberSimulatorElement.ELEMENT_NAME))
        });
        microPhone1Asset = assetStorageService.merge(microPhone1Asset);

        Asset enviroment1Asset = createDemoEnviromentAsset("Enviroment1", assetArea1, () -> new MetaItem[]{
            new MetaItem(AGENT_LINK, new AttributeRef(smartCityServiceAgentId, "citySimulator").toArrayValue()),
            new MetaItem(SimulatorProtocol.SIMULATOR_ELEMENT, Values.create(NumberSimulatorElement.ELEMENT_NAME))
        });
        enviroment1Asset = assetStorageService.merge(enviroment1Asset);

        Asset light1Asset = createDemoLightAsset("Light1", assetArea1);
        light1Asset = assetStorageService.merge(light1Asset);

        // ################################ Realm B Area 2 ###################################

        Asset assetArea2 = new Asset("Area 2", THING, smartCity);
        assetArea2 = assetStorageService.merge(assetArea2);

        Asset camera2Asset = createDemoCameraAsset("Camera2", assetArea2, () -> new MetaItem[]{
            new MetaItem(AGENT_LINK, new AttributeRef(smartCityServiceAgentId, "citySimulator").toArrayValue()),
            new MetaItem(SimulatorProtocol.SIMULATOR_ELEMENT, Values.create(NumberSimulatorElement.ELEMENT_NAME))
        });
        camera2Asset = assetStorageService.merge(camera2Asset);

        Asset enviroment2Asset = createDemoEnviromentAsset("Enviroment2", assetArea2, () -> new MetaItem[]{
            new MetaItem(AGENT_LINK, new AttributeRef(smartCityServiceAgentId, "citySimulator").toArrayValue()),
            new MetaItem(SimulatorProtocol.SIMULATOR_ELEMENT, Values.create(NumberSimulatorElement.ELEMENT_NAME))
        });
        enviroment2Asset = assetStorageService.merge(enviroment2Asset);


        // ################################ Realm B Area 3 ###################################

        Asset assetArea3 = new Asset("Area 3", THING, smartCity);
        assetArea3 = assetStorageService.merge(assetArea3);

        Asset camera3Asset = createDemoCameraAsset("Camera3", assetArea3, () -> new MetaItem[]{
            new MetaItem(AGENT_LINK, new AttributeRef(smartCityServiceAgentId, "citySimulator").toArrayValue()),
            new MetaItem(SimulatorProtocol.SIMULATOR_ELEMENT, Values.create(NumberSimulatorElement.ELEMENT_NAME))
        });
        camera3Asset = assetStorageService.merge(camera3Asset);

        AssetRuleset camera3Rules = new AssetRuleset(
            "Camera3_Rules",
                GROOVY, IOUtils.toString(getClass().getResource("/demo/rules/DemoSmartCityCamera.groovy"), "UTF-8"), camera3Asset.getId(),
                false,
                false
        );
        camera3Rules = rulesetStorageService.merge(camera3Rules);

        Asset light3Asset = createDemoLightAsset("Light3", assetArea3);
        light3Asset = assetStorageService.merge(light3Asset);
    }
}<|MERGE_RESOLUTION|>--- conflicted
+++ resolved
@@ -306,7 +306,6 @@
         artNetLight.setName("ArtNet Light");
         artNetLight.setType(THING);
         List<AssetAttribute> artNetLightAttributes = Arrays.asList(
-<<<<<<< HEAD
                 new AssetAttribute("Id", NUMBER, Values.create(0)).setMeta(new Meta(new MetaItem(READ_ONLY, Values.create(true)))),
                 new AssetAttribute("Values", OBJECT, Values.parseOrNull(ARTNET_DEFAULT_LIGHT_STATE)).addMeta(
                         new MetaItem(AGENT_LINK, new AttributeRef(artNetArea.getId(), agentProtocolConfigName).toArrayValue()),
@@ -319,12 +318,6 @@
                 new AssetAttribute("Dim", NUMBER, Values.create(0)).addMeta(
                         new MetaItem(AGENT_LINK, new AttributeRef(artNetArea.getId(), agentProtocolConfigName).toArrayValue()),
                         new MetaItem(ArtnetClientProtocol.META_ARTNET_LIGHT_ID, Values.create(0))
-=======
-                new AssetAttribute("Values", OBJECT, Values.parseOrNull(ARTNET_LIGHT_STATE)).addMeta(
-                        new MetaItem(AGENT_LINK, new AttributeRef(artNetNetwork.getId(), agentProtocolConfigName).toArrayValue()),
-                    new MetaItem(ArtnetClientProtocol.META_ARTNET_UNIVERSE_ASSET_ID, Values.create(artNetUniverse.getId())),
-                    new MetaItem(ArtnetClientProtocol.META_ARTNET_UNIVERSE_ID, Values.create(0))
->>>>>>> 32999141
                 )
         );
         artNetLight.setAttributes(artNetLightAttributes);
