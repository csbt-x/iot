/*
 * Copyright 2021, OpenRemote Inc.
 *
 * See the CONTRIBUTORS.txt file in the distribution for a
 * full listing of individual contributors.
 *
 * This program is free software: you can redistribute it and/or modify
 * it under the terms of the GNU Affero General Public License as
 * published by the Free Software Foundation, either version 3 of the
 * License, or (at your option) any later version.
 *
 * This program is distributed in the hope that it will be useful,
 * but WITHOUT ANY WARRANTY; without even the implied warranty of
 * MERCHANTABILITY or FITNESS FOR A PARTICULAR PURPOSE. See the
 * GNU Affero General Public License for more details.
 *
 * You should have received a copy of the GNU Affero General Public License
 * along with this program. If not, see <http://www.gnu.org/licenses/>.
 */
package org.openremote.manager.mqtt;

import io.netty.buffer.ByteBuf;
import org.apache.activemq.artemis.api.core.ActiveMQException;
import org.apache.activemq.artemis.api.core.QueueConfiguration;
import org.apache.activemq.artemis.api.core.RoutingType;
import org.apache.activemq.artemis.api.core.client.ClientConsumer;
import org.apache.activemq.artemis.core.protocol.mqtt.MQTTUtil;
import org.apache.activemq.artemis.reader.MessageUtil;
import org.apache.activemq.artemis.spi.core.protocol.RemotingConnection;
import org.keycloak.KeycloakSecurityContext;
import org.openremote.container.message.MessageBrokerService;
import org.openremote.container.security.AuthContext;
import org.openremote.container.security.keycloak.AccessTokenAuthContext;
import org.openremote.container.security.keycloak.KeycloakIdentityProvider;
import org.openremote.manager.event.ClientEventService;
import org.openremote.manager.security.ManagerIdentityService;
import org.openremote.manager.security.ManagerKeycloakIdentityProvider;
import org.openremote.model.Container;

import javax.security.auth.Subject;
import java.util.Objects;
import java.util.Optional;
import java.util.Set;
import java.util.logging.Level;
import java.util.logging.Logger;

import static org.openremote.manager.mqtt.MQTTBrokerService.LOG;

/**
 * This allows custom handlers to be discovered by the {@link MQTTBrokerService} during system startup using the
 * {@link java.util.ServiceLoader} mechanism. This allows topic(s) can be handled in a custom way. Any instances must
 * have a no-arg constructor.
 */
public abstract class MQTTHandler {

    public static final String TOKEN_MULTI_LEVEL_WILDCARD = "#";
    public static final String TOKEN_SINGLE_LEVEL_WILDCARD = "+";
    protected ClientEventService clientEventService;
    protected MQTTBrokerService mqttBrokerService;
    protected MessageBrokerService messageBrokerService;
    protected ManagerKeycloakIdentityProvider identityProvider;
    protected boolean isKeycloak;

    /**
     * Gets the priority of this handler which is used to determine the call order; handlers with a lower priority are
     * initialised and started first.
     */
    public int getPriority() {
        return 0;
    }

    /**
     * Provides a name to identify this custom handler for logging purposes etc.
     */
    public String getName() {
        return this.getClass().getSimpleName();
    }

    /**
     * Called when the system starts to allow for initialisation.
     */
    public void init(Container container) throws Exception {
        mqttBrokerService = container.getService(MQTTBrokerService.class);
        clientEventService = container.getService(ClientEventService.class);
        messageBrokerService = container.getService(MessageBrokerService.class);
        ManagerIdentityService identityService = container.getService(ManagerIdentityService.class);

        if (!identityService.isKeycloakEnabled()) {
            getLogger().warning("MQTT connections are not supported when not using Keycloak identity provider");
            isKeycloak = false;
        } else {
            isKeycloak = true;
            identityProvider = (ManagerKeycloakIdentityProvider) identityService.getIdentityProvider();
        }
    }

    /**
     * Called when the system starts to allow for initialisation.
     */
    public void start(Container container) throws Exception {
        Set<String> publishListenerTopics = getPublishListenerTopics();
        if (publishListenerTopics != null) {
            publishListenerTopics.forEach(this::addPublishConsumer);
        }
    }

    protected void addPublishConsumer(String topic) {
        try {
            getLogger().fine("Adding publish consumer for topic '" + topic + "': handler=" + getName());
            String coreTopic = MQTTUtil.convertMqttTopicFilterToCoreAddress(topic, mqttBrokerService.wildcardConfiguration);
            mqttBrokerService.internalSession.createQueue(new QueueConfiguration(coreTopic).setRoutingType(RoutingType.ANYCAST).setAutoCreateAddress(true).setAutoCreated(true));
            ClientConsumer consumer = mqttBrokerService.internalSession.createConsumer(coreTopic);
            consumer.setMessageHandler(message -> {
                Topic publishTopic = Topic.parse(MQTTUtil.convertCoreAddressToMqttTopicFilter(message.getAddress(), mqttBrokerService.wildcardConfiguration));
                String clientID = message.getStringProperty(MessageUtil.CONNECTION_ID_PROPERTY_NAME);
                RemotingConnection connection = mqttBrokerService.getConnectionFromClientID(clientID);

                if (connection == null) {
                    LOG.warning("Failed to find connection for connected client so dropping publish to topic '" + topic + "': clientID=" +  clientID);
                    return;
                }

<<<<<<< HEAD
                getLogger().info("Client published to '" + publishTopic + "': " + mqttBrokerService.connectionToString(connection));
=======
>>>>>>> 51511a79
                onPublish(connection, publishTopic, message.getReadOnlyBodyBuffer().byteBuf());
                getLogger().info("Client published '" + topic + "': " + mqttBrokerService.connectionToString(connection));
            });
        } catch (ActiveMQException e) {
            getLogger().log(Level.WARNING, "Failed to create handler consumer for topic '" + topic + "': handler=" + getName(), e);
        }
    }

    /**
     * Called when the system stops to allow for any cleanup.
     */
    public void stop() throws Exception {

    }

    /**
     * Will be called when any client connects; if returns false then subsequent handlers will not be called
     */
    public boolean onConnect(RemotingConnection connection) {

        return true;
    }

    /**
     * Will be called when any client disconnects
     */
    public void onDisconnect(RemotingConnection connection) {

    }

    /**
     * Will be called when any client loses connection
     */
    public void onConnectionLost(RemotingConnection connection) {

    }

    /**
     * Checks that topic is valid and has at least 3 tokens (generally first two tokens should be {realm}/{clientId} but
     * it is up to the {@link #canSubscribe} and/or {@link #canPublish} methods to validate this).
     */
    public boolean handlesTopic(Topic topic) {
        if (!topicTokenCountGreaterThan(topic, 2)) {
            getLogger().finer("Topic must contain more than 2 tokens");
            return false;
        }
        if (!topicMatches(topic)) {
            getLogger().finer("Topic failed to match this handler");
            return false;
        }
        return true;
    }

    /**
     * Checks that authenticated session and topic realm matches the authenticated user and also that topic client ID
     * matches the connection client ID.
     */
    public boolean checkCanSubscribe(RemotingConnection connection, KeycloakSecurityContext securityContext, Topic topic) {
        if (securityContext == null) {
            getLogger().finest("Anonymous connection subscriptions not supported by this handler, topic=" + topic + ", " + mqttBrokerService.connectionToString(connection));
            return false;
        }
        if (!topicRealmAllowed(securityContext, topic) || !topicClientIdMatches(connection, topic)) {
            getLogger().fine("Topic realm and client ID tokens must match the connection, topic=" + topic + ", " + mqttBrokerService.connectionToString(connection));
            return false;
        }
        return canSubscribe(connection, securityContext, topic);
    }

    /**
     * Checks that authenticated sessions and topic realm matches the authenticated user and also that topic client ID
     * matches the connection client ID.
     */
    public boolean checkCanPublish(RemotingConnection connection, KeycloakSecurityContext securityContext, Topic topic) {
        if (securityContext == null) {
            getLogger().fine("Anonymous connection publishes not supported by this handler, topic=" + topic + ", " + mqttBrokerService.connectionToString(connection));
            return false;
        }
        if (!topicRealmAllowed(securityContext, topic) || !topicClientIdMatches(connection, topic)) {
            getLogger().fine("Topic realm and client ID tokens must match the connection, topic=" + topic + ", " + mqttBrokerService.connectionToString(connection));
            return false;
        }
        return canPublish(connection, securityContext, topic);
    }

    /**
     * Called when {@link org.openremote.model.asset.UserAssetLink}s for a restricted user are changed and that user
     * has an active connection (subject can be accessed from the connection).
     */
    public void onUserAssetLinksChanged(RemotingConnection connection) {
    }

    /**
     * Indicates if this handler will handle the specified topic; independent of whether it is a publish or subscribe.
     * Should generally check the third token onwards unless {@link #handlesTopic} has been overridden.
     */
    protected abstract boolean topicMatches(Topic topic);

    protected abstract Logger getLogger();

    /**
     * Called to authorise a subscription if {@link #handlesTopic} returned true; should return true if the subscription
     * is allowed otherwise return false.
     */
    public abstract boolean canSubscribe(RemotingConnection connection, KeycloakSecurityContext securityContext, Topic topic);

    /**
     * Called to authorise a publish if {@link #handlesTopic} returned true; should return true if the publish is
     * allowed otherwise return false.
     */
    public abstract boolean canPublish(RemotingConnection connection, KeycloakSecurityContext securityContext, Topic topic);

    /**
     * Called to handle subscribe if {@link #canSubscribe} returned true.
     */
    public abstract void onSubscribe(RemotingConnection connection, Topic topic);

    /**
     * Called to handle unsubscribe if {@link #handlesTopic} returned true.
     */
    public abstract void onUnsubscribe(RemotingConnection connection, Topic topic);

    /**
     * Get the set of topics this handler wants to subscribe to for incoming publish messages; messages that match
     * these topics will be passed to {@link #onPublish}.
     */
    public abstract Set<String> getPublishListenerTopics();

    /**
     * Called to handle publish if {@link #canPublish} returned true.
     */
    public abstract void onPublish(RemotingConnection connection, Topic topic, ByteBuf body);

    public static String topicRealm(Topic topic) {
        return topicTokenIndexToString(topic, 0);
    }

    public static String topicClientID(Topic topic) {
        return topicTokenIndexToString(topic, 1);
    }

    public static boolean topicRealmAllowed(KeycloakSecurityContext securityContext, Topic topic) {
        return securityContext != null && securityContext.getRealm().equals(topicRealm(topic)) || KeycloakIdentityProvider.isSuperUser(securityContext);
    }

    public static boolean topicClientIdMatches(RemotingConnection connection, Topic topic) {
        return connection != null && Objects.equals(connection.getClientID(), topicTokenIndexToString(topic, 1));
    }

    public static boolean topicTokenCountGreaterThan(Topic topic, int size) {
        return topic.getTokens() != null && topic.getTokens().size() > size;
    }

    public static String topicTokenIndexToString(Topic topic, int tokenNumber) {
        return topicTokenCountGreaterThan(topic, tokenNumber) ? topic.getTokens().get(tokenNumber) : null;
    }

    protected static Subject getSubjectFromConnection(RemotingConnection connection) {
        return connection != null ? connection.getSubject() : null;
    }

    protected static KeycloakSecurityContext getSecurityContextFromSubject(Subject subject) {
        return KeycloakIdentityProvider.getSecurityContext(subject);
    }

    protected static Optional<AuthContext> getAuthContextFromConnection(RemotingConnection connection) {
        return Optional.ofNullable(getSubjectFromConnection(connection))
            .map(MQTTHandler::getSecurityContextFromSubject)
            .map(DefaultMQTTHandler::getAuthContextFromSecurityContext);
    }

    protected static AuthContext getAuthContextFromSecurityContext(KeycloakSecurityContext securityContext) {
        return securityContext == null ? null : new AccessTokenAuthContext(securityContext.getRealm(), securityContext.getToken());
    }
}<|MERGE_RESOLUTION|>--- conflicted
+++ resolved
@@ -120,10 +120,7 @@
                     return;
                 }
 
-<<<<<<< HEAD
                 getLogger().info("Client published to '" + publishTopic + "': " + mqttBrokerService.connectionToString(connection));
-=======
->>>>>>> 51511a79
                 onPublish(connection, publishTopic, message.getReadOnlyBodyBuffer().byteBuf());
                 getLogger().info("Client published '" + topic + "': " + mqttBrokerService.connectionToString(connection));
             });
