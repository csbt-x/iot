/*
 * Copyright 2017, OpenRemote Inc.
 *
 * See the CONTRIBUTORS.txt file in the distribution for a
 * full listing of individual contributors.
 *
 * This program is free software: you can redistribute it and/or modify
 * it under the terms of the GNU Affero General Public License as
 * published by the Free Software Foundation, either version 3 of the
 * License, or (at your option) any later version.
 *
 * This program is distributed in the hope that it will be useful,
 * but WITHOUT ANY WARRANTY; without even the implied warranty of
 * MERCHANTABILITY or FITNESS FOR A PARTICULAR PURPOSE. See the
 * GNU Affero General Public License for more details.
 *
 * You should have received a copy of the GNU Affero General Public License
 * along with this program. If not, see <http://www.gnu.org/licenses/>.
 */
package org.openremote.manager.rules.facade;

import org.openremote.manager.alert.AlertService;
import org.openremote.manager.rules.RulesEngineId;
import org.openremote.model.alert.Alert;
import org.openremote.model.rules.GlobalRuleset;
import org.openremote.model.rules.Alerts;
import org.openremote.model.rules.RealmRuleset;
import org.openremote.model.rules.Ruleset;
<<<<<<< HEAD

//import static org.openremote.model.notification.Notification.Source.*;
//import static org.openremote.model.alert.Alert.;

=======
>>>>>>> 6ea669b5
public class AlertsFacade<T extends Ruleset> extends Alerts {

    protected final RulesEngineId<T> rulesEngineId;
    protected final AlertService alertService;

    public AlertsFacade(RulesEngineId<T> rulesEngineId, AlertService alertService) {
        this.rulesEngineId = rulesEngineId;
        this.alertService = alertService;
    }

    public void send(Alert alert) {
<<<<<<< HEAD
//        Alert.Source source;
//        String sourceId = null;
//
//        if (rulesEngineId.getScope() == GlobalRuleset.class) {
//            source = GLOBAL_RULESET;
//        } else if (rulesEngineId.getScope() == RealmRuleset.class) {
//            source = REALM_RULESET;
//            sourceId = rulesEngineId.getRealm().orElseThrow(() -> new IllegalStateException("Realm ruleset must have a realm ID"));
//        } else {
//            source = ASSET_RULESET;
//            sourceId = rulesEngineId.getAssetId().orElseThrow(() -> new IllegalStateException("Asset ruleset must have an asset ID"));
//        }
//
//        alertService.sendAlert(alert, source, sourceId);
=======
        String trigger = alert.getTrigger();
        alertService.sendAlert(alert, trigger);
>>>>>>> 6ea669b5
    }
}<|MERGE_RESOLUTION|>--- conflicted
+++ resolved
@@ -26,13 +26,9 @@
 import org.openremote.model.rules.Alerts;
 import org.openremote.model.rules.RealmRuleset;
 import org.openremote.model.rules.Ruleset;
-<<<<<<< HEAD
 
-//import static org.openremote.model.notification.Notification.Source.*;
-//import static org.openremote.model.alert.Alert.;
+import static org.openremote.model.alert.Alert.;
 
-=======
->>>>>>> 6ea669b5
 public class AlertsFacade<T extends Ruleset> extends Alerts {
 
     protected final RulesEngineId<T> rulesEngineId;
@@ -44,24 +40,7 @@
     }
 
     public void send(Alert alert) {
-<<<<<<< HEAD
-//        Alert.Source source;
-//        String sourceId = null;
-//
-//        if (rulesEngineId.getScope() == GlobalRuleset.class) {
-//            source = GLOBAL_RULESET;
-//        } else if (rulesEngineId.getScope() == RealmRuleset.class) {
-//            source = REALM_RULESET;
-//            sourceId = rulesEngineId.getRealm().orElseThrow(() -> new IllegalStateException("Realm ruleset must have a realm ID"));
-//        } else {
-//            source = ASSET_RULESET;
-//            sourceId = rulesEngineId.getAssetId().orElseThrow(() -> new IllegalStateException("Asset ruleset must have an asset ID"));
-//        }
-//
-//        alertService.sendAlert(alert, source, sourceId);
-=======
         String trigger = alert.getTrigger();
         alertService.sendAlert(alert, trigger);
->>>>>>> 6ea669b5
     }
 }