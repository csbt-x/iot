{
  "map": "Map",
  "map_plural": "Maps",
  "rule": "Rule",
  "rule_plural": "Rules",
  "rules": "Rules",
  "asset": "Asset",
  "asset_plural": "Assets",
  "assets": "Assets",
  "attribute": "Attribute",
  "attribute_plural": "Attributes",
  "optional_attributes": "Optional attributes",
  "insights": "Insights",
  "scenes": "Scenes",
  "settings": "Settings",
  "language": "Language",
  "selectLanguage": "Select language",
  "logout": "Log out",
  "login": "Log in",
  "monday": "Monday",
  "tuesday": "Tuesday",
  "wednesday": "Wednesday",
  "thursday": "Thursday",
  "friday": "Friday",
  "saturday": "Saturday",
  "sunday": "Sunday",
  "sceneStartTime": "Scene start time",
  "sceneConfiguration": "Scene Configuration",
  "temperature": "Temperature",
  "enabled": "Enabled",
  "disabled": "Disabled",
  "scene": "Scene",
  "user": "User",
  "empty": "Has no value",
  "notEmpty": "Has a value",
  "equals": "Equals",
  "notEquals": "Not equals",
  "greaterThan": "Greater than",
  "greaterEquals": "Greater than or equal to",
  "lessThan": "Less than",
  "lessEquals": "Less than or equal to",
  "between": "Between",
  "notBetween": "Is not between",
  "contains": "Contains",
  "notContains": "Does not contain",
  "startsWith": "Starts with",
  "notStartsWith": "Does not start with",
  "endsWith": "Ends with",
  "notEndsWith": "Does not end with",
  "containsKey": "Contains key",
  "notContainsKey": "Does not contain key",
  "true": "Is true",
  "false": "Is false",
  "radiusMin": "Radius (min. 100m)",
  "withinRadius": "Inside circle",
  "outsideRadius": "Outside circle",
  "withinRectangle": "Inside rectangle",
  "outsideRectangle": "Outside rectangle",
  "indexContains": "Array index contains",
  "notIndexContains": "Array index does not contain",
  "lengthEquals": "Array length equals",
  "notLengthEquals": "Array length does not equal",
  "lengthGreaterThan": "Array length greater than",
  "lengthLessThan": "Array length less than",
  "valueChanges": "Value changes",
  "save": "Save",
  "active": "Active",
  "deleteRulesetsConfirm": "Remove ruleset(s)?",
  "deleteRulesetsFailed": "Failed to delete one or more requested rulesets(s)",
  "saveRulesetFailed": "Failed to save ruleset",
  "confirmContinueRulesetModified": "Ruleset has been modified, discard changes?",
  "when": "When",
  "then": "Then",
  "orWhen": "Or when",
  "datetime": "Datetime",
  "timer": "Timer",
  "rulesEditorAddCondition": "Add another condition",
  "rulesEditorAddGroup": "Add group",
  "rulesEditorAddAction": "Add action",
  "sortBy": "Sort by",
  "assetType": "Asset type",
  "creationDate": "Creation date",
  "lang": "Language",
  "status": "Status",
  "name": "Name",
  "deleteAssetsConfirm": "Remove asset(s) and all descendant assets?",
  "deleteAssetsFailed": "Failed to delete requested asset(s)",
  "ok": "OK",
  "cancel": "Cancel",
  "createdOn": "Created on",
  "createdOnWithDate": "Created on: {{-date, LLLL}}",
  "updatedWithDate": "Updated on: {{-date, llll}}",
  "accessPublicRead": "Public read",
  "type": "Type",
  "path": "Path",
  "showOnMap": "Show on map",
  "noAssetSelected": "Please select an asset on the left",
  "loading": "Loading...",
  "location": "Location",
  "hour": "Hour",
  "day": "Day",
  "week": "Week",
  "month": "Month",
  "year": "Year",
  "period": "Period",
  "ending": "Ending",
  "timeframe": "Timeframe",
  "addAttribute": "Add attribute",
  "clearTable": "Clear",
  "addAssetAttribute": "Add asset attribute",
  "add": "Add",
  "EQUALS_COMPARATOR": "Equals",
  "GREATER_THAN": "Greater than",
  "LESS_THAN": "Less than",
  "READ_ATTRIBUTE": "Read attribute",
  "WRITE_ATTRIBUTE": "Write attribute",
  "BOOLEAN_INPUT": "Boolean",
  "NUMBER_INPUT": "Number",
  "TEXT_INPUT": "Text",
  "ADD_OPERATOR": "Add",
  "SUBTRACT_OPERATOR": "Subtract",
  "COMBINE_TEXT": "Combine text",
  "MULTIPLY_OPERATOR": "Multiply",
  "DIVIDE_OPERATOR": "Divide",
  "AND_GATE": "And gate",
  "OR_GATE": "Or gate",
  "NOT_GATE": "Not gate",
  "NUMBER_SWITCH": "Number switch",
  "TEXT_SWITCH": "Text switch",
  "ROUND_NODE": "Round",
  "input": "Input",
  "processors": "Processors",
  "output": "Output",
  "selectAsset": "Select asset",
  "selectAssetOnTheLeft": "Select an asset on the left",
  "noRuleStateAttributes": "No rule state attributes",
  "copy": "Copy",
  "paste": "Paste",
  "delete": "Delete",
  "fitViewToSelectedNodes": "Fit view to selected nodes",
  "resetView": "Reset view",
  "fitView": "Fit view",
  "areYouSure": "Are you sure?",
  "flowEditor": "Flow editor",
  "else": "else",
  "english": "English",
  "dutch": "Dutch",
  "french": "French",
  "german": "German",
  "spanish": "Spanish",
  "noRuleSelected": "Please select a rule on the left",
  "anyOfThisType": "Any of this type",
  "notification": "Notification",
  "matched": "Matched",
  "matchedOfType": "Matched of type {{type}}",
  "unmatched": "Unmatched",
  "wait": "Wait",
  "setup": "Setup",
  "selectFile": "Select file",
  "discoverAssets": "Discover assets",
  "discovering": "Discovering",
  "underlyingAssets": "Underlying assets",
  "groupAssetName": "Asset name",
  "history": "History",
  "info": "Info",
  "notSupported": "Not supported",
  "ruleName": "Rule name",
  "value": "Value",
  "and": "and",
  "number": "Number",
  "string": "Text",
  "operator": "Operator",
  "area": "Area",
  "timestamp": "Timestamp",
  "level": "Level",
  "limit": "Limit",
  "live": "Live",
  "categories": "Categories",
  "subCategoryFilters": "Sub category filters",
  "category": "Category",
  "subCategory": "Sub category",
  "message": "Message",
  "warn": "Warning",
  "error": "Error",
  "always": "Always",
  "once": "Once",
  "oncePerHour": "Once per hour",
  "oncePerDay": "Once per day",
  "oncePerWeek": "Once per week",
  "reset": "Reset",
  "noLongerMatches": "No longer matches",
  "logs": "Logs",
  "addRemoveAttributes": "Add/remove attributes",
  "email": "Email",
  "push-notification": "Push notification",
  "subject": "Subject",
  "openWebsiteUrl": "Website to be opened",
  "openInBrowser": "Open in browser (for external websites)",
  "buttonTextConfirm": "Text for action button",
  "buttonTextDecline": "Text for decline button",
  "custom": "Custom attribute",
  "tenant": "Tenant",
  "tenant_plural": "Tenants",
  "displayName":"Friendly name",
  "deleteTenantConfirm":"Are you sure you want to delete this Realm?",
  "user_plural": "Users",
  "regularUser_plural": "Regular users",
  "serviceUser_plural": "Service users",
  "regenerateSecret": "Regenerate secret",
  "role": "Role",
  "role_plural": "Roles",
  "description": "Description",
  "passwordMismatch":"Passwords do not match",
  "username":"Username",
  "firstName":"First name",
  "surname":"Surname",
  "deleteUserConfirm":"Are you sure you want to delete this user?",
  "deleteRoleConfirm":"Are you sure you want to delete this role?",
  "realmRules": "Realm",
  "globalRules": "Global",
  "recipients": "Recipients",
  "JSON": "When-Then",
  "FLOW": "Flow",
  "GROOVY": "Groovy",
  "JAVASCRIPT": "JavaScript",
  "gatewayConnection": "Manager interconnect",
  "connectionDetails": "CONNECTION DETAILS",
  "secured": "Secured",
  "clientSecret": "Client secret",
  "clientId": "Client ID",
  "realm": "Realm",
  "realm_plural": "Realms",
  "port": "Port",
  "host": "Hostname",
  "errorOccurred": "An error has occurred",
  "sendFailed": "Send failed",
  "managerError": {
    "MANAGER_FAILED_TO_LOAD": "Manager failed to load (see console logs)",
    "AUTH_FAILED": "Auth failed to load (see console logs)",
    "AUTH_TYPE_UNSUPPORTED": "Requested auth type not supported",
    "CONSOLE_ERROR": "Console error (see console logs)",
    "EVENTS_CONNECTION_ERROR": "Event bus connection error (see console logs)",
    "TRANSLATION_ERROR": "Translations error (see console logs)"
  },
  "appError": {
    "noConfig": "No app config provided",
    "noReduxStore": "No Redux store provided",
    "noPages": "No pages provided"
  },
  "couldNotRetrieveAttribute": "Could not retrieve attribute information",
  "pressEnterToSend": "Press Enter to send",
  "sending": "Sending",
  "submit": "Submit",
  "password": "Password",
  "repeatPassword": "Repeat password",
  "details": "Details",
  "permissions":"Permissions",
<<<<<<< HEAD
  "restrictAccess": "Restrict access",
=======
>>>>>>> 81c09144
  "fullAccessLabel":"Admin: full access; manage users and roles",
  "noChildAssets": "No child assets",
  "account": "Account",
  "editAttribute": "Change attribute",
  "editDelta": "Delta",
  "editCurrentValue": "Decimals",
  "decimals": "Decimals",
  "editAsset": "Edit asset",
  "viewAsset": "View asset",
  "addAsset": "Add asset",
  "parent": "Parent",
  "none": "None",
  "properties": "Properties",
  "pressed": "Pressed",
  "released": "Released",
  "open": "Open",
  "closed": "Closed",
  "on": "On",
  "off": "Off",
  "units": {
    "per": "/",
    "squared": "²",
    "cubed": "³",
    "peak": "p",
    "mega": "M",
    "kilo": "k",
    "centi": "c",
    "milli": "m",
    "micro": "µ",
    "percentage": "%",
    "acre": "acre",
    "hectare": "ha",
    "decibel": "dB",
    "decibel_attenuated": "dB(A)",
    "celsius": "°C",
    "fahrenheit": "°F",
    "kelvin": "K",
    "year": "yr",
    "month": "month",
    "week": "wk",
    "day": "day",
    "hour": "h",
    "minute": "min",
    "second": "s",
    "metre": "m",
    "mile": "mi",
    "yard": "yd",
    "foot": "ft",
    "inch": "in",
    "mile_scandinavian": "mil",
    "gram": "g",
    "ounce": "oz",
    "pound": "lb",
    "stone": "st",
    "degree": "°",
    "radian": "rad",
    "knot": "kn",
    "litre": "l",
    "gallon": "gal",
    "fluid_ounce": "fl.oz",
    "joule": "J",
    "btu": "BTU",
    "watt": "W",
    "lux": "lx",
    "lumen": "lm",
    "pascal": "Pa",
    "bar": "bar",
    "inch_mercury": "inHg",
    "volt": "V",
    "ohm": "Ω",
    "amp": "A",
    "hertz": "Hz",
    "rpm": "rpm",
    "carbon": "CO2",
    "meta": {},
    "attribute": {}
  },
  "format": {
    "meta": {},
    "attribute": {}
  },
  "constraints": {
    "meta": {},
    "attribute": {}
  },
  "label": {
    "asset": {
      "ElectricityProducerSolarAsset": "PV solar asset",
      "ElectricityProducerWindAsset": "Wind turbine asset"
    },
    "meta": {},
    "attribute": {},
    "value": {}
  },
  "metaOverrides": {
    "label": {}
  },
  "attributeOverrides": {
    "label": {}
  },
  "addMetaItems": "Add configuration items",
  "loseChanges": "Discard changes?",
  "confirmContinueAssetModified": "Asset has been modified, discard changes?",
  "saveAssetFailed": "Failed to save asset",
  "noCommand": "No command",
  "start": "Start",
  "stop": "Stop",
  "assetTypes": {
    "noDescription": "No description available",
    "urn:openremote:protocol:knx": {
      "description": "Protocol for connecting to a KNX"
    }
  },
  "validityType":"Schedule type",
  "validityAlways":"Always active",
  "validityPeriod":"Plan an occurrence",
  "validityRecurrence":"Plan a repeating occurrence",
  "activeFromTo": "Active from {{start}} to {{end}}",
  "fromTo":"From {{start}} to {{end}}",
  "fromToDays":"from {{start}} to {{days}} days later {{end}}",
  "forDays":"for {{days}} days",
  "scheduleRuleActivity": "Schedule Rule Activity",
  "allDay": "All day",
  "apply": "apply",
  "to": "to",
  "from": "from", 
  "never": "Never", 
  "repetitionEnds": "Repetition ends",
  "repeatOccurrenceEvery": "Repeat occurrence every",
  "daysOfTheWeek": "days of the week",
  "dismiss": "dismiss",
  "createAssetFailed": "Failed to create asset",
  "logCategory": {},
  "readPermissions": "Read permissions",
  "writePermissions": "Write permissions",
  "valueType": "Value type",
  "dataExport": "Data export",
  "dataSelection": "Data selection",
  "exportFrom": "Export from",
  "assetName": "Asset name",
  "attributeName": "Attribute name",
  "oldestDatapoint": "Oldest datapoint",
  "latestDatapoint": "Latest datapoint",
  "arrayDimensions": "Array dimensions",
  "addParameter": "Add parameter",
  "addItem": "Add item",
  "array": "Array",
  "agentId": "Agent ID",
  "agentNotFound": "Agent not found",
  "agentTypeMismatch": "Agent type mismatch",
  "loadFailedRoles": "Failed to load roles",
  "loadFailedUsers": "Failed to load users",
  "loadFailedServiceUsers": "Failed to load service users"
}<|MERGE_RESOLUTION|>--- conflicted
+++ resolved
@@ -255,10 +255,7 @@
   "repeatPassword": "Repeat password",
   "details": "Details",
   "permissions":"Permissions",
-<<<<<<< HEAD
   "restrictAccess": "Restrict access",
-=======
->>>>>>> 81c09144
   "fullAccessLabel":"Admin: full access; manage users and roles",
   "noChildAssets": "No child assets",
   "account": "Account",
