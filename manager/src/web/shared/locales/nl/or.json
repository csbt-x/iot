--- conflicted
+++ resolved
@@ -260,10 +260,7 @@
   "repeatPassword": "Herhaal wachtwoord",
   "details": "Details",
   "permissions":"Rechten",
-<<<<<<< HEAD
   "restrictAccess": "Beperkte toegang",
-=======
->>>>>>> 999f2fbc
   "fullAccessLabel":"Admin: volledige toegang; gebruikers en rollen beheren",
   "units": {
     "CELSIUS": "°C",
