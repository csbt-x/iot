--- conflicted
+++ resolved
@@ -222,10 +222,7 @@
     "EVENTS_CONNECTION_ERROR": "Event bus connection error (see console logs)",
     "TRANSLATION_ERROR": "Translations error (see console logs)"
   },
-<<<<<<< HEAD
   "pressEnterToSend": "Press Enter to send",
-  "sending": "Sending"
-=======
+  "sending": "Sending",
   "couldNotRetrieveAttribute": "Could not retrieve attribute information"
->>>>>>> 43545bc4
 }