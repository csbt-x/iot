--- conflicted
+++ resolved
@@ -32,11 +32,6 @@
     def setupTask = getTasksByName(project.hasProperty("SETUP_JAR") ? "${project.getProperties().get("SETUP_JAR")}Jar" : "demoJar", false)[0] as org.gradle.jvm.tasks.Jar
     dependsOn setupTask
     dependsOn resolveTask(":manager:installDist")
-<<<<<<< HEAD
     from setupTask.archiveFile
-    into "${resolveProject(":manager").buildDir}/install/manager/extensions"
-=======
-    from jar.archiveFile
     into "${resolveProject(":manager").buildDir}/install/manager/deployment/manager/extensions"
->>>>>>> b94ecca1
 }