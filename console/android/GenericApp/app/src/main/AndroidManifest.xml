<?xml version="1.0" encoding="utf-8"?>
<manifest xmlns:android="http://schemas.android.com/apk/res/android"
    package="io.openremote.app">

    <uses-permission android:name="android.permission.ACCESS_FINE_LOCATION" />
    <uses-permission android:name="android.permission.ACCESS_COARSE_LOCATION" />
    <uses-permission android:name="android.permission.ACCESS_BACKGROUND_LOCATION" />
    <uses-permission android:name="android.permission.RECEIVE_BOOT_COMPLETED" />
    <uses-permission android:name="android.permission.INTERNET" />
    <uses-permission android:name="android.permission.ACCESS_NETWORK_STATE" />
    <uses-permission android:name="android.permission.ACCESS_WIFI_STATE" />
    <uses-permission android:name="android.permission.CHANGE_WIFI_MULTICAST_STATE" />
    <uses-permission android:name="android.permission.WRITE_EXTERNAL_STORAGE" />

    <application
        android:allowBackup="true"
        android:icon="@mipmap/ic_launcher"
        android:label="@string/app_name"
        android:roundIcon="@mipmap/ic_launcher_round"
        android:supportsRtl="true"
        android:theme="@style/OpenRemoteTheme"
        android:usesCleartextTraffic="true">
        <meta-data
            android:name="com.google.firebase.messaging.default_notification_icon"
            android:resource="@drawable/ic_notification" />
        <meta-data
            android:name="com.google.firebase.messaging.default_notification_color"
            android:resource="@color/medium_green" />
        <meta-data
            android:name="com.google.firebase.messaging.default_notification_channel_id"
            android:value="@string/NOTIFICATION_CHANNEL_ID" />

        <activity
            android:name=".ui.SplashActivity"
            android:exported="true"
            android:label="@string/app_name"
            android:screenOrientation="portrait">
            <intent-filter>
                <action android:name="android.intent.action.MAIN" />
                <category android:name="android.intent.category.LAUNCHER" />
            </intent-filter>

            <meta-data
                android:name="android.app.shortcuts"
                android:resource="@xml/shortcuts" />
        </activity>
        <activity
<<<<<<< HEAD
            android:name="io.openremote.orlib.ui.OrMainActivity"
            android:screenOrientation="portrait" />
        <activity
            android:name="io.openremote.orlib.ui.OrPrivacyPolicyActivity"
            android:screenOrientation="portrait" />
        <activity
            android:name=".ui.ProjectWizardActivity"
            android:exported="false"
            android:screenOrientation="portrait" />
        <activity
            android:name=".ui.ProjectListActivity"
            android:exported="false"
            android:screenOrientation="portrait"
            android:label="@string/Settings"
            android:theme="@style/OpenRemoteThemeWithBar"/>
=======
            android:name=".ui.ProjectActivity"
            android:exported="true"
            android:label="@string/title_activity_project"
            android:screenOrientation="portrait" />
        <activity
            android:name="io.openremote.orlib.ui.OrMainActivity"
            android:screenOrientation="portrait" />
        <activity
            android:name="io.openremote.orlib.ui.OrPrivacyPolicyActivity"
            android:screenOrientation="portrait" />
>>>>>>> f33f4dd8

        <service
            android:name="io.openremote.orlib.service.ORFirebaseMessagingService"
            android:exported="false">
            <intent-filter>
                <action android:name="com.google.firebase.MESSAGING_EVENT" />
            </intent-filter>
        </service>
        <service android:name="io.openremote.orlib.service.ORMessagingActionService" />

        <receiver
            android:name="io.openremote.orlib.service.GeofenceBootCompleteReceiver"
            android:exported="false">
            <intent-filter>
                <action android:name="android.intent.action.BOOT_COMPLETED" />
            </intent-filter>
        </receiver>
        <receiver
            android:name="io.openremote.orlib.service.GeofenceTransitionsIntentService"
            android:enabled="true"
            android:exported="true" />
    </application>

</manifest><|MERGE_RESOLUTION|>--- conflicted
+++ resolved
@@ -45,7 +45,6 @@
                 android:resource="@xml/shortcuts" />
         </activity>
         <activity
-<<<<<<< HEAD
             android:name="io.openremote.orlib.ui.OrMainActivity"
             android:screenOrientation="portrait" />
         <activity
@@ -61,18 +60,6 @@
             android:screenOrientation="portrait"
             android:label="@string/Settings"
             android:theme="@style/OpenRemoteThemeWithBar"/>
-=======
-            android:name=".ui.ProjectActivity"
-            android:exported="true"
-            android:label="@string/title_activity_project"
-            android:screenOrientation="portrait" />
-        <activity
-            android:name="io.openremote.orlib.ui.OrMainActivity"
-            android:screenOrientation="portrait" />
-        <activity
-            android:name="io.openremote.orlib.ui.OrPrivacyPolicyActivity"
-            android:screenOrientation="portrait" />
->>>>>>> f33f4dd8
 
         <service
             android:name="io.openremote.orlib.service.ORFirebaseMessagingService"
