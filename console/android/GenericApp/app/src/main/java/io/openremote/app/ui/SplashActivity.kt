package io.openremote.app.ui

import android.app.Activity
import android.content.Context
import android.content.Intent
import android.content.SharedPreferences
import android.os.Bundle
import androidx.preference.PreferenceManager
import com.fasterxml.jackson.module.kotlin.jacksonObjectMapper
import com.fasterxml.jackson.module.kotlin.readValue
import io.openremote.app.databinding.ActivitySplashBinding
<<<<<<< HEAD
import io.openremote.app.model.ProjectItem
import io.openremote.app.util.Constants
=======
>>>>>>> f33f4dd8
import io.openremote.orlib.ORConstants
import io.openremote.orlib.network.ApiManager
import io.openremote.orlib.ui.OrMainActivity
import io.openremote.orlib.ui.OrPrivacyPolicyActivity

class SplashActivity : Activity() {

    object SplashActivityConstants {
        const val SHOW_CONDITIONS_REQUEST = 34563
    }

    private lateinit var binding: ActivitySplashBinding
    private lateinit var sharedPreferences: SharedPreferences
<<<<<<< HEAD
    private lateinit var projectItems: MutableList<ProjectItem>
=======
>>>>>>> f33f4dd8

    override fun onCreate(savedInstanceState: Bundle?) {
        super.onCreate(savedInstanceState)
        binding = ActivitySplashBinding.inflate(layoutInflater)
        val view = binding.root
        setContentView(view)

        sharedPreferences = PreferenceManager.getDefaultSharedPreferences(this)
        projectItems = sharedPreferences.getString(Constants.PROJECT_LIST, null)?.let {
            jacksonObjectMapper().readValue<List<ProjectItem>>(it).toMutableList()
        } ?: mutableListOf()

        intent.extras?.apply {
            this.getString(ORConstants.CLEAR_URL)?.apply {
                projectItems.removeIf { it.url == this }
                sharedPreferences
                    .edit()
                    .putString(Constants.PROJECT_LIST, jacksonObjectMapper().writeValueAsString(projectItems))
                    .apply()
            }
        }

        val privacyPolicyAccepted = sharedPreferences.getBoolean("privacyPolicyAccepted", false)

        if (!privacyPolicyAccepted) {
            val intent = Intent(this@SplashActivity, OrPrivacyPolicyActivity::class.java)
            startActivityForResult(intent, SplashActivityConstants.SHOW_CONDITIONS_REQUEST)
        } else {
            startNextActivity()
        }
    }

    private fun startNextActivity() {
<<<<<<< HEAD
        when {
            projectItems.size == 1 -> {
                val intent = Intent(this, OrMainActivity::class.java)
                intent.putExtra(ORConstants.BASE_URL_KEY, projectItems[0].url)
                startActivity(intent)
                finish()
            }
            projectItems.size > 1 -> {
                startActivity(Intent(this@SplashActivity, ProjectListActivity::class.java))
                finish()
            }
            else -> {
                startActivity(Intent(this@SplashActivity, ProjectWizardActivity::class.java))
                finish()
=======
        val host = sharedPreferences.getString(ORConstants.HOST_KEY, null)
        val realm = sharedPreferences.getString(ORConstants.REALM_KEY, null)

        if (!host.isNullOrBlank() && !realm.isNullOrBlank()) {
            val url = host.plus("/api/${realm}")
            val apiManager = ApiManager(url)
            apiManager.getAppConfig(realm) { statusCode, appConfig, error ->
                if (statusCode in 200..299) {
                    val intent = Intent(this@SplashActivity, OrMainActivity::class.java)
                    intent.putExtra(ORConstants.APP_CONFIG_KEY, jacksonObjectMapper().writeValueAsString(appConfig))
                    intent.putExtra(ORConstants.BASE_URL_KEY, host)
                    startActivity(intent)
                    finish()
                } else {
                    startActivity(Intent(this@SplashActivity, ProjectActivity::class.java))
                    finish()
                }
>>>>>>> f33f4dd8
            }
        }
    }

    override fun onActivityResult(requestCode: Int, resultCode: Int, data: Intent?) {
<<<<<<< HEAD
        if (requestCode == SplashActivityConstants.SHOW_CONDITIONS_REQUEST) {
            if (resultCode == RESULT_OK) {
                sharedPreferences.edit()
                    .putBoolean("privacyPolicyAccepted", true)
                    .apply()
=======
        if(requestCode == SplashActivityConstants.SHOW_CONDITIONS_REQUEST) {
            if (resultCode == RESULT_OK) {
                sharedPreferences.edit().putBoolean("privacyPolicyAccepted", true).apply()
>>>>>>> f33f4dd8
                startNextActivity()
            }
        }
        super.onActivityResult(requestCode, resultCode, data)
    }
}<|MERGE_RESOLUTION|>--- conflicted
+++ resolved
@@ -9,11 +9,9 @@
 import com.fasterxml.jackson.module.kotlin.jacksonObjectMapper
 import com.fasterxml.jackson.module.kotlin.readValue
 import io.openremote.app.databinding.ActivitySplashBinding
-<<<<<<< HEAD
 import io.openremote.app.model.ProjectItem
 import io.openremote.app.util.Constants
-=======
->>>>>>> f33f4dd8
+import io.openremote.orlib.ORConstants
 import io.openremote.orlib.ORConstants
 import io.openremote.orlib.network.ApiManager
 import io.openremote.orlib.ui.OrMainActivity
@@ -27,10 +25,7 @@
 
     private lateinit var binding: ActivitySplashBinding
     private lateinit var sharedPreferences: SharedPreferences
-<<<<<<< HEAD
     private lateinit var projectItems: MutableList<ProjectItem>
-=======
->>>>>>> f33f4dd8
 
     override fun onCreate(savedInstanceState: Bundle?) {
         super.onCreate(savedInstanceState)
@@ -64,7 +59,6 @@
     }
 
     private fun startNextActivity() {
-<<<<<<< HEAD
         when {
             projectItems.size == 1 -> {
                 val intent = Intent(this, OrMainActivity::class.java)
@@ -79,41 +73,16 @@
             else -> {
                 startActivity(Intent(this@SplashActivity, ProjectWizardActivity::class.java))
                 finish()
-=======
-        val host = sharedPreferences.getString(ORConstants.HOST_KEY, null)
-        val realm = sharedPreferences.getString(ORConstants.REALM_KEY, null)
-
-        if (!host.isNullOrBlank() && !realm.isNullOrBlank()) {
-            val url = host.plus("/api/${realm}")
-            val apiManager = ApiManager(url)
-            apiManager.getAppConfig(realm) { statusCode, appConfig, error ->
-                if (statusCode in 200..299) {
-                    val intent = Intent(this@SplashActivity, OrMainActivity::class.java)
-                    intent.putExtra(ORConstants.APP_CONFIG_KEY, jacksonObjectMapper().writeValueAsString(appConfig))
-                    intent.putExtra(ORConstants.BASE_URL_KEY, host)
-                    startActivity(intent)
-                    finish()
-                } else {
-                    startActivity(Intent(this@SplashActivity, ProjectActivity::class.java))
-                    finish()
-                }
->>>>>>> f33f4dd8
             }
         }
     }
 
     override fun onActivityResult(requestCode: Int, resultCode: Int, data: Intent?) {
-<<<<<<< HEAD
         if (requestCode == SplashActivityConstants.SHOW_CONDITIONS_REQUEST) {
             if (resultCode == RESULT_OK) {
                 sharedPreferences.edit()
                     .putBoolean("privacyPolicyAccepted", true)
                     .apply()
-=======
-        if(requestCode == SplashActivityConstants.SHOW_CONDITIONS_REQUEST) {
-            if (resultCode == RESULT_OK) {
-                sharedPreferences.edit().putBoolean("privacyPolicyAccepted", true).apply()
->>>>>>> f33f4dd8
                 startNextActivity()
             }
         }
