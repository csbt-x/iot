--- conflicted
+++ resolved
@@ -31,11 +31,7 @@
         targetCompatibility JavaVersion.VERSION_17
     }
     kotlinOptions {
-<<<<<<< HEAD
-        jvmTarget = '11'
-=======
         jvmTarget = '17'
->>>>>>> 90975709
     }
 }
 
@@ -47,11 +43,7 @@
     implementation 'androidx.preference:preference-ktx:1.2.0'
     implementation "com.google.android.gms:play-services-location:19.0.1"
     implementation 'com.google.android.gms:play-services-vision:20.1.3'
-<<<<<<< HEAD
-    implementation "com.fasterxml.jackson.module:jackson-module-kotlin:2.13.1"
-=======
     implementation 'com.fasterxml.jackson.module:jackson-module-kotlin:2.13.1'
->>>>>>> 90975709
     implementation platform('com.google.firebase:firebase-bom:26.0.0')
     implementation 'com.google.firebase:firebase-messaging-ktx'
 }