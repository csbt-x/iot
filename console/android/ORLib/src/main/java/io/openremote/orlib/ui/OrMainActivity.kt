--- conflicted
+++ resolved
@@ -24,11 +24,8 @@
 import com.fasterxml.jackson.module.kotlin.jacksonObjectMapper
 import com.google.firebase.messaging.FirebaseMessaging
 import io.openremote.orlib.ORConstants
-<<<<<<< HEAD
 import io.openremote.orlib.ORConstants.CLEAR_URL
-=======
 import io.openremote.orlib.ORConstants.BASE_URL_KEY
->>>>>>> f33f4dd8
 import io.openremote.orlib.R
 import io.openremote.orlib.databinding.ActivityOrMainBinding
 import io.openremote.orlib.service.GeofenceProvider
@@ -59,13 +56,7 @@
     private var geofenceProvider: GeofenceProvider? = null
     private var qrScannerProvider: QrScannerProvider? = null
     private var consoleId: String? = null
-<<<<<<< HEAD
     private var baseUrl: String? = null
-=======
-    private var appConfig: ORAppConfig? = null
-    private var baseUrl: String? = null
-
->>>>>>> f33f4dd8
     private var onDownloadCompleteReceiver: BroadcastReceiver = object : BroadcastReceiver() {
         override fun onReceive(ctxt: Context, intent: Intent) {
             val action = intent.action
@@ -76,8 +67,6 @@
         }
     }
 
-<<<<<<< HEAD
-=======
     private val clientUrl: String?
         get() {
             var returnValue: String? = null
@@ -106,7 +95,6 @@
             return returnValue
         }
 
->>>>>>> f33f4dd8
     override fun onCreate(savedInstanceState: Bundle?) {
         super.onCreate(savedInstanceState)
         binding = ActivityOrMainBinding.inflate(layoutInflater)
@@ -138,19 +126,11 @@
         progressBar?.max = 100
         progressBar?.progress = 1
 
-<<<<<<< HEAD
 
         if (intent.hasExtra(ORConstants.BASE_URL_KEY)) {
             baseUrl = intent.getStringExtra(ORConstants.BASE_URL_KEY)
-=======
-        if (intent.hasExtra(ORConstants.APP_CONFIG_KEY)) {
-            appConfig = mapper.readValue(
-                intent.getStringExtra(ORConstants.APP_CONFIG_KEY),
-                ORAppConfig::class.java
-            )
->>>>>>> f33f4dd8
-        }
-        
+        }
+
         if (intent.hasExtra(BASE_URL_KEY)) {
             baseUrl = intent.getStringExtra(BASE_URL_KEY)
         }
@@ -159,20 +139,8 @@
 
             val host = sharedPreferences.getString(ORConstants.HOST_KEY, null)
             val realm = sharedPreferences.getString(ORConstants.REALM_KEY, null)
-<<<<<<< HEAD
-
-
-=======
-
-            if (!host.isNullOrBlank() && !realm.isNullOrBlank()) {
-                val url = host.plus("/api/${realm}")
-                val apiManager = ApiManager(url)
-                apiManager.getAppConfig(realm) { statusCode, appConfig, error ->
-                    if (statusCode in 200..299) {
-                        this.appConfig = appConfig
-                        processAppConfig()
-                    }
->>>>>>> f33f4dd8
+
+
                     openIntentUrl(intent)
 
 
@@ -430,17 +398,6 @@
         failingUrl: String?
     ) {
         LOG.warning("Error requesting '$failingUrl': $errorCode($description)")
-<<<<<<< HEAD
-=======
-        //TODO should we always ignore image errors?
-        if (failingUrl != null && (failingUrl.endsWith("png")
-                    || failingUrl.endsWith("jpg")
-                    || failingUrl.endsWith("ico"))
-        ) {
-            LOG.info("Ignoring error loading image resource")
-            return
-        }
->>>>>>> f33f4dd8
         //TODO should we always ignore image errors and locale json files?
         if (failingUrl != null && (failingUrl.endsWith("png")
                     || failingUrl.endsWith("jpg")
@@ -452,28 +409,15 @@
         }
         // This will be the URL loaded into the webview itself (false for images etc. of the main page)
         // Check page load error URL
-<<<<<<< HEAD
         if (baseUrl != null && baseUrl != failingUrl) {
             loadUrl(baseUrl)
-=======
-        if (clientUrl != null) {
-            loadUrl(clientUrl)
->>>>>>> f33f4dd8
             Toast.makeText(this, description, Toast.LENGTH_LONG).show()
         } else {
             val launchIntent = packageManager.getLaunchIntentForPackage(packageName)
             if (launchIntent != null) {
-<<<<<<< HEAD
                 launchIntent.putExtra(CLEAR_URL, baseUrl)
                 startActivity(launchIntent)
                 finish()
-=======
-                startActivity(launchIntent)
-                finish()
-                Toast.makeText(applicationContext, description, Toast.LENGTH_LONG).show()
-            } else {
-                Toast.makeText(this, description, Toast.LENGTH_LONG).show()
->>>>>>> f33f4dd8
             }
             Toast.makeText(applicationContext, "The main page couldn't be opened", Toast.LENGTH_LONG).show()
         }
@@ -575,11 +519,7 @@
                 action.equals("PROVIDER_ENABLE", ignoreCase = true) -> {
                     val consoleId = data.getString("consoleId")
                     (activity as OrMainActivity).consoleId = consoleId
-<<<<<<< HEAD
                     geofenceProvider?.enable(this@OrMainActivity, baseUrl ?: "",
-=======
-                    geofenceProvider?.enable(this@OrMainActivity, clientUrl ?: "",
->>>>>>> f33f4dd8
                         consoleId, object : GeofenceProvider.GeofenceCallback {
                             override fun accept(responseData: Map<String, Any>) {
                                 notifyClient(responseData)
