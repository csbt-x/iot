package io.openremote.orlib.ui

import android.Manifest
import android.annotation.SuppressLint
import android.app.Activity
import android.app.DownloadManager
import android.content.*
import android.content.pm.ApplicationInfo
import android.content.pm.PackageManager
import android.content.res.ColorStateList
import android.graphics.Bitmap
import android.graphics.Color
import android.net.ConnectivityManager
import android.net.Uri
import android.os.*
import android.view.KeyEvent
import android.view.View
import android.view.ViewGroup
import android.view.WindowManager
import android.webkit.*
import android.webkit.ConsoleMessage.MessageLevel
import android.webkit.WebView.WebViewTransport
import android.widget.ProgressBar
import android.widget.RelativeLayout
import android.widget.Toast
import androidx.appcompat.widget.PopupMenu
import androidx.core.content.ContextCompat
import androidx.preference.PreferenceManager
import com.fasterxml.jackson.core.JsonProcessingException
import com.fasterxml.jackson.module.kotlin.jacksonObjectMapper
import com.google.android.material.floatingactionbutton.FloatingActionButton
import com.google.firebase.messaging.FirebaseMessaging
import io.openremote.orlib.ORConstants
import io.openremote.orlib.R
import io.openremote.orlib.databinding.ActivityOrMainBinding
import io.openremote.orlib.models.ORAppConfig
import io.openremote.orlib.network.ApiManager
import io.openremote.orlib.service.GeofenceProvider
import io.openremote.orlib.service.QrScannerProvider
import org.json.JSONException
import org.json.JSONObject
import java.util.logging.Level
import java.util.logging.Logger

open class OrMainActivity : Activity() {

    private val LOG = Logger.getLogger(
        OrMainActivity::class.java.name
    )

    private lateinit var binding: ActivityOrMainBinding
    private lateinit var sharedPreferences: SharedPreferences


    private var mapper = jacksonObjectMapper()
    private val connectivityChangeReceiver: ConnectivityChangeReceiver =
        ConnectivityChangeReceiver()
    private var timeOutHandler: Handler? = null
    private var timeOutRunnable: Runnable? = null
    private var progressBar: ProgressBar? = null
    private var webViewTimeout = ORConstants.WEBVIEW_LOAD_TIMEOUT_DEFAULT
    private var webViewLoaded = false
    private var geofenceProvider: GeofenceProvider? = null
    private var qrScannerProvider: QrScannerProvider? = null
    private var consoleId: String? = null
    private var appConfig: ORAppConfig? = null
    private var baseUrl: String? = null
<<<<<<< HEAD
    private var onDownloadCompleteReciever: BroadcastReceiver = object : BroadcastReceiver() {
=======

    private var onDownloadCompleteReceiver: BroadcastReceiver = object : BroadcastReceiver() {
>>>>>>> bcfc9a58
        override fun onReceive(ctxt: Context, intent: Intent) {
            val action = intent.action
            if (DownloadManager.ACTION_DOWNLOAD_COMPLETE == action) {
                Toast.makeText(applicationContext, R.string.download_completed, Toast.LENGTH_LONG)
                    .show()
            }
        }
    }

    private val clientUrl: String?
        get() {
            var returnValue: String? = null

            if (appConfig != null) {
                if (URLUtil.isValidUrl(appConfig!!.initialUrl)) {
                    return appConfig!!.initialUrl
                } else {
<<<<<<< HEAD
                    sharedPreferences?.let { pref ->
                        pref.getString("host", null)?.let { host ->
=======
                    sharedPreferences.let { pref ->
                        pref.getString(ORConstants.HOST_KEY, null)?.let { host ->
>>>>>>> bcfc9a58
                            return host.plus(appConfig!!.initialUrl)
                        }
                    }
                }
            }

<<<<<<< HEAD
            sharedPreferences?.let { pref ->
                pref.getString("host", null)?.let { host ->
                    pref.getString("realm", null)?.let { realm ->
=======

            sharedPreferences.let { pref ->
                pref.getString(ORConstants.HOST_KEY, null)?.let { host ->
                    pref.getString(ORConstants.REALM_KEY, null)?.let { realm ->
>>>>>>> bcfc9a58
                        returnValue = host.plus("/api/${realm}")
                    }
                }
            }

            return returnValue
        }

    override fun onCreate(savedInstanceState: Bundle?) {
        super.onCreate(savedInstanceState)
        binding = ActivityOrMainBinding.inflate(layoutInflater)
        val view = binding.root
        setContentView(view)

        sharedPreferences = PreferenceManager.getDefaultSharedPreferences(this)

        try {
            val timeoutStr = getString(R.string.OR_CONSOLE_LOAD_TIMEOUT)
            webViewTimeout = timeoutStr.toInt()
        } catch (nfe: NumberFormatException) {
            println("Could not parse console load timeout value: $nfe")
        }

        // Enable remote debugging of WebView from Chrome Debugger tools
        if (0 != applicationInfo.flags and ApplicationInfo.FLAG_DEBUGGABLE) {
            LOG.info("Enabling remote debugging")
            WebView.setWebContentsDebuggingEnabled(true)
        }

        if (savedInstanceState != null) {
            binding.webView.restoreState(savedInstanceState)
        } else {
            initializeWebView()
        }

        progressBar = findViewById(R.id.webProgressBar)
        progressBar?.max = 100
        progressBar?.progress = 1

        if (intent.hasExtra(ORConstants.APP_CONFIG_KEY)) {
            appConfig = mapper.readValue(
                intent.getStringExtra(ORConstants.APP_CONFIG_KEY),
                ORAppConfig::class.java
            )
        }
        if (intent.hasExtra(BASE_URL_KEY)) {
            baseUrl = intent.getStringExtra(BASE_URL_KEY)
        }

        if (intent.hasExtra(ORConstants.BASE_URL_KEY)) {
            baseUrl = intent.getStringExtra(ORConstants.BASE_URL_KEY)
        }

        if (appConfig == null) {
            sharedPreferences = PreferenceManager.getDefaultSharedPreferences(this)

<<<<<<< HEAD
            val host = sharedPreferences!!.getString("host", null)
            val realm = sharedPreferences!!.getString("realm", null)
=======
            val host = sharedPreferences.getString(ORConstants.HOST_KEY, null)
            val realm = sharedPreferences.getString(ORConstants.REALM_KEY, null)
>>>>>>> bcfc9a58

            if (!host.isNullOrBlank() && !realm.isNullOrBlank()) {
                val url = host.plus("/api/${realm}")
                val apiManager = ApiManager(url)
                apiManager.getAppConfig(realm) { statusCode, appConfig, error ->
                    if (statusCode in 200..299) {
                        this.appConfig = appConfig
                        processAppConfig()
                    }
                    openIntentUrl(intent)
                }
            }
        } else {
            processAppConfig()
            openIntentUrl(intent)
        }
    }

    override fun onNewIntent(intent: Intent) {
        openIntentUrl(intent)
    }

    protected fun processAppConfig() {
        if (appConfig != null) {

            if (!appConfig!!.primaryColor.isNullOrBlank()) {
                window.addFlags(WindowManager.LayoutParams.FLAG_DRAWS_SYSTEM_BAR_BACKGROUNDS)
                window.statusBarColor = Color.parseColor(appConfig!!.primaryColor!!)

                progressBar?.progressTintList =
                    ColorStateList.valueOf(Color.parseColor(appConfig!!.primaryColor!!))
            }

            if (appConfig!!.menuEnabled && !appConfig!!.links.isNullOrEmpty()) {
                val floatingActionButton = FloatingActionButton(this)

                val layoutParams = RelativeLayout.LayoutParams(
                    ViewGroup.LayoutParams.WRAP_CONTENT,
                    ViewGroup.LayoutParams.WRAP_CONTENT
                )

                val margin = 36
                when (appConfig!!.menuPosition) {
                    "BOTTOM_RIGHT" -> {
                        layoutParams.addRule(RelativeLayout.ALIGN_PARENT_END)
                        layoutParams.addRule(RelativeLayout.ALIGN_PARENT_BOTTOM)
                        layoutParams.marginEnd = margin
                        layoutParams.bottomMargin = margin
                    }
                    "TOP_RIGHT" -> {
                        layoutParams.addRule(RelativeLayout.ALIGN_PARENT_END)
                        layoutParams.addRule(RelativeLayout.ALIGN_PARENT_TOP)
                        layoutParams.marginEnd = margin
                        layoutParams.topMargin = margin
                    }
                    "TOP_LEFT" -> {
                        layoutParams.addRule(RelativeLayout.ALIGN_PARENT_START)
                        layoutParams.addRule(RelativeLayout.ALIGN_PARENT_TOP)
                        layoutParams.marginStart = margin
                        layoutParams.topMargin = margin
                    }
                    else -> {
                        layoutParams.addRule(RelativeLayout.ALIGN_PARENT_START)
                        layoutParams.addRule(RelativeLayout.ALIGN_PARENT_BOTTOM)
                        layoutParams.marginStart = margin
                        layoutParams.bottomMargin = margin
                    }
                }
                floatingActionButton.layoutParams = layoutParams
                floatingActionButton.setImageResource(R.drawable.ic_menu)
                if (!appConfig!!.primaryColor.isNullOrBlank()) {
                    try {
                        floatingActionButton.backgroundTintList =
                            ColorStateList.valueOf(Color.parseColor(appConfig!!.primaryColor!!))
                    } catch (ex: java.lang.Exception) {
                        ex.printStackTrace()
                    }
                }
                if (!appConfig!!.secondaryColor.isNullOrBlank()) {
                    try {
                        floatingActionButton.imageTintList =
                            ColorStateList.valueOf(Color.parseColor(appConfig!!.secondaryColor!!))
                    } catch (ex: Exception) {
                        floatingActionButton.imageTintList = ColorStateList.valueOf(Color.DKGRAY)
                        ex.printStackTrace()
                    }
                } else {
                    floatingActionButton.imageTintList = ColorStateList.valueOf(Color.DKGRAY)
                }
                floatingActionButton.setOnClickListener {
                    // We are showing only toast message. However, you can do anything you need.
                    val popupMenu = PopupMenu(this@OrMainActivity, it)
                    for ((index, link) in appConfig!!.links!!.withIndex()) {
                        popupMenu.menu.add(index, index, index, link.displayText)
                    }
                    popupMenu.setOnMenuItemClickListener { item ->
                        loadUrl(appConfig!!.links!![item.itemId].pageLink)
                        true
                    }
                    popupMenu.show()
                }

                binding.activityWeb.addView(floatingActionButton)
            }
        }
    }

    private fun openIntentUrl(intent: Intent) {
        when {
            intent.hasExtra("appUrl") -> {
                val url = intent.getStringExtra("appUrl")
                LOG.fine("Loading web view: $url")
                loadUrl(url)
            }
            else -> {
                var url = clientUrl
                val intentUrl = intent.getStringExtra("appUrl")
                if (intentUrl != null) {
                    url = if (intentUrl.startsWith("http") || intentUrl.startsWith("https")) {
                        intentUrl
                    } else {
                        url + intentUrl
                    }
                }
                LOG.fine("Loading web view: $url")
                loadUrl(url)
            }
        }
    }

    override fun onResume() {
        super.onResume()
        registerReceiver(
            connectivityChangeReceiver,
            IntentFilter(ConnectivityManager.CONNECTIVITY_ACTION)
        )
        registerReceiver(
            onDownloadCompleteReceiver,
            IntentFilter(DownloadManager.ACTION_DOWNLOAD_COMPLETE)
        )
    }

    override fun onPause() {
        super.onPause()
        unregisterReceiver(connectivityChangeReceiver)
        unregisterReceiver(onDownloadCompleteReceiver)
    }

    override fun onKeyDown(keyCode: Int, event: KeyEvent): Boolean {
        if (event.action == KeyEvent.ACTION_DOWN) {
            when (keyCode) {
                KeyEvent.KEYCODE_BACK -> {
                    if (binding.webView.canGoBack()) {
                        binding.webView.goBack()
                    } else {
                        finish()
                    }
                    return true
                }
            }
        }
        return super.onKeyDown(keyCode, event)
    }

    override fun onSaveInstanceState(outState: Bundle) {
        binding.webView.saveState(outState)
    }

    private fun reloadWebView() {
        var url = binding.webView.url
        if ("about:blank" == url) {
            url = clientUrl
            LOG.fine("Reloading web view: $url")
            loadUrl(url)
        }
    }

    @SuppressLint("SetJavaScriptEnabled")
    fun initializeWebView() {
        LOG.fine("Initializing web view")
        val webAppInterface = WebAppInterface(this)
        binding.webView.apply {
            addJavascriptInterface(webAppInterface, "MobileInterface")
            settings.javaScriptEnabled = true
            settings.mixedContentMode = WebSettings.MIXED_CONTENT_COMPATIBILITY_MODE
            settings.cacheMode = WebSettings.LOAD_DEFAULT
            settings.domStorageEnabled = true
            settings.databaseEnabled = true
            settings.setSupportMultipleWindows(true)
            webViewClient = object : WebViewClient() {
                override fun onReceivedHttpError(
                    view: WebView,
                    request: WebResourceRequest,
                    errorResponse: WebResourceResponse
                ) {
                    //When initialising Keycloak with an invalid offline refresh token (e.g. wrong nonce because
                    // server was reinstalled), we detect the failure and then don't show an error view. We clear the stored
                    // invalid token. The web app will then start a new login.
                    if (request.url.lastPathSegment != null && request.url.lastPathSegment == "token" && request.method == "POST" && errorResponse.statusCode == 400) {
                        storeData(getString(R.string.SHARED_PREF_REFRESH_TOKEN), null)
                        return
                    }

                    handleError(
                        errorResponse.statusCode,
                        errorResponse.reasonPhrase,
                        request.url.toString()
                    )
                }

                override fun onReceivedError(
                    view: WebView,
                    request: WebResourceRequest,
                    error: WebResourceError
                ) {
                    // Remote debugging session from Chrome wants to load about:blank and then fails with "ERROR_UNSUPPORTED_SCHEME", ignore
                    if ("net::ERR_CACHE_MISS".contentEquals(error.description)) {
                        return
                    }
                    if (request.url.toString() == "about:blank" && error.errorCode == ERROR_UNSUPPORTED_SCHEME) {
                        return
                    }
                    handleError(
                        error.errorCode,
                        error.description.toString(),
                        request.url.toString()
                    )
                }

                override fun onPageStarted(view: WebView, url: String, favicon: Bitmap?) {
                    progressBar!!.visibility = View.VISIBLE
                    timeOutRunnable = Runnable {
                        if (!webViewLoaded) {
                            handleError(ERROR_TIMEOUT, "Connection timed out", url)
                        }
                    }
                    timeOutHandler = Looper.myLooper()?.let { Handler(it) }
                    timeOutHandler!!.postDelayed(timeOutRunnable!!, 5000)
                }

                override fun onPageFinished(view: WebView, url: String) {
                    webViewLoaded = true
                    progressBar!!.visibility = View.GONE
                    timeOutRunnable?.let { timeOutHandler!!.removeCallbacks(it) }
                }

                override fun shouldOverrideUrlLoading(
                    view: WebView,
                    request: WebResourceRequest
                ): Boolean {
                    if (request.url.scheme.equals("webbrowser", ignoreCase = true)) {
                        val newUrl = request.url.buildUpon().scheme("https").build().toString()
                        val i = Intent(Intent.ACTION_VIEW)
                        i.addFlags(Intent.FLAG_ACTIVITY_NEW_TASK)
                        i.data = Uri.parse(newUrl)
                        startActivity(i)
                        return true
                    }
                    if (!request.url.isAbsolute && baseUrl?.isNotEmpty()!!) {
                        view.loadUrl("${baseUrl}/${request.url}")
                        return true
                    }

                    return super.shouldOverrideUrlLoading(view, request)
                }
            }
            webChromeClient = object : WebChromeClient() {
                override fun onConsoleMessage(consoleMessage: ConsoleMessage): Boolean {
                    val msg =
                        "WebApp console (" + consoleMessage.sourceId() + ":" + consoleMessage.lineNumber() + "): " + consoleMessage.message()
                    when (consoleMessage.messageLevel()) {
                        MessageLevel.DEBUG, MessageLevel.TIP -> LOG.fine(msg)
                        MessageLevel.LOG -> LOG.info(msg)
                        else -> LOG.severe(msg)
                    }
                    return true
                }

                override fun onProgressChanged(view: WebView, progress: Int) {
                    progressBar!!.progress = progress
                }

                override fun onCreateWindow(
                    view: WebView,
                    dialog: Boolean,
                    userGesture: Boolean,
                    resultMsg: Message
                ): Boolean {
                    val newWebView = WebView(this@OrMainActivity)
                    view.addView(newWebView)
                    val transport = resultMsg.obj as WebViewTransport
                    transport.webView = newWebView
                    resultMsg.sendToTarget()
                    newWebView.webViewClient = object : WebViewClient() {
                        override fun shouldOverrideUrlLoading(view: WebView, url: String): Boolean {
                            val browserIntent = Intent(Intent.ACTION_VIEW)
                            browserIntent.data = Uri.parse(url)
                            startActivity(browserIntent)
                            return true
                        }
                    }
                    return true
                }
            }

            setDownloadListener { url, userAgent, contentDisposition, mimetype, contentLength ->
                val writePermission = Manifest.permission.WRITE_EXTERNAL_STORAGE
                if (ContextCompat.checkSelfPermission(
                        this@OrMainActivity,
                        writePermission
                    ) != PackageManager.PERMISSION_GRANTED
                ) {
                    // Write permission has not been granted yet, request it.
                    requestPermissions(
                        arrayOf(writePermission),
                        ORConstants.WRITE_PERMISSION_FOR_DOWNLOAD
                    )
                } else {
                    val request = DownloadManager.Request(Uri.parse(url))
                    request.setMimeType(mimetype)
                    //------------------------COOKIE!!------------------------
                    val cookies = CookieManager.getInstance().getCookie(url)
                    request.addRequestHeader("cookie", cookies)
                    //------------------------COOKIE!!------------------------
                    request.addRequestHeader("User-Agent", userAgent)
                    request.setDescription("Downloading file...")
                    request.setTitle(
                        URLUtil.guessFileName(
                            url,
                            contentDisposition,
                            mimetype
                        )
                    )
                    request.allowScanningByMediaScanner()
                    request.setNotificationVisibility(DownloadManager.Request.VISIBILITY_VISIBLE_NOTIFY_COMPLETED)
                    request.setDestinationInExternalPublicDir(
                        Environment.DIRECTORY_DOWNLOADS,
                        URLUtil.guessFileName(url, contentDisposition, mimetype)
                    )
                    val dm =
                        getSystemService(DOWNLOAD_SERVICE) as DownloadManager
                    Toast.makeText(applicationContext, R.string.downloading_file, Toast.LENGTH_LONG)
                        .show()
                    dm.enqueue(request)
                }
            }
        }
    }

    private fun handleError(
        errorCode: Int,
        description: String,
        failingUrl: String?
    ) {
        LOG.warning("Error requesting '$failingUrl': $errorCode($description)")
<<<<<<< HEAD
        //TODO should we always ignore image errors?
        if (failingUrl != null && (failingUrl.endsWith("png")
                    || failingUrl.endsWith("jpg")
                    || failingUrl.endsWith("ico"))
=======

        //TODO should we always ignore image errors and locale json files?
        if (failingUrl != null && (failingUrl.endsWith("png")
                    || failingUrl.endsWith("jpg")
                    || failingUrl.endsWith("ico") ||
                    failingUrl.contains("locales"))
>>>>>>> bcfc9a58
        ) {
            LOG.info("Ignoring error loading image resource")
            return
        }
        // This will be the URL loaded into the webview itself (false for images etc. of the main page)
        // Check page load error URL
        if (clientUrl != null) {
            loadUrl(clientUrl)
            Toast.makeText(this, description, Toast.LENGTH_LONG).show()
        } else {
            val launchIntent = packageManager.getLaunchIntentForPackage(packageName)
            if (launchIntent != null) {
                startActivity(launchIntent)
                finish()
                Toast.makeText(applicationContext, description, Toast.LENGTH_LONG).show()
            } else {
                Toast.makeText(this, description, Toast.LENGTH_LONG).show()
            }
        }
    }

    public fun loadUrl(url: String?) {
        webViewLoaded = false
        val temp = url!!.replace(" ", "%20")
        binding.webView.loadUrl(temp)
    }

    override fun onRequestPermissionsResult(
        requestCode: Int,
        permissions: Array<String>,
        grantResults: IntArray
    ) {
        if (requestCode == ORConstants.WRITE_PERMISSION_FOR_DOWNLOAD) {
            if (grantResults.isNotEmpty() && grantResults[0] == PackageManager.PERMISSION_GRANTED) {
                Toast.makeText(applicationContext, R.string.downloading_file, Toast.LENGTH_LONG)
                    .show()
            }
        } else if (requestCode == GeofenceProvider.locationResponseCode) {
            geofenceProvider?.onRequestPermissionsResult(this)
        }
        super.onRequestPermissionsResult(requestCode, permissions, grantResults)
    }

    override fun onActivityResult(requestCode: Int, resultCode: Int, data: Intent?) {
        super.onActivityResult(requestCode, resultCode, data)
        if (requestCode == QrScannerProvider.REQUEST_SCAN_QR) {
            val qrResult = data?.getStringExtra("result")

            val response = hashMapOf(
                "action" to "SCAN_QR",
                "provider" to "qr",
                "data" to hashMapOf("result" to qrResult)
            )
            notifyClient(response)
        }
    }

    private inner class WebAppInterface(
        private val activity: Activity
    ) {
        @JavascriptInterface
        @Throws(JSONException::class)
        public fun postMessage(jsonMessage: String) {
            val reader = JSONObject(jsonMessage)
            val messageType = reader.getString("type")
            val data = reader.optJSONObject("data")
            LOG.info("Received WebApp message: $data")

            when (messageType) {
                "error" -> {
                    LOG.fine("Received WebApp message, error: " + data?.getString("error"))
                    val mainHandler = Handler(mainLooper)
                    Toast.makeText(
                        this@OrMainActivity,
                        "Error occurred ${data?.getString("error")}",
                        Toast.LENGTH_LONG
                    ).show()
                }
                "provider" -> {
                    data?.let {
                        val action = it.getString("action")
                        if (!action.isNullOrEmpty()) {
                            val provider = it.getString("provider")
                            when {
                                provider.equals("geofence", ignoreCase = true) -> {
                                    handleGeofenceProviderMessage(it)
                                }
                                provider.equals("push", ignoreCase = true) -> {
                                    handlePushProviderMessage(it)
                                }
                                provider.equals("storage", ignoreCase = true) -> {
                                    handleStorageProviderMessage(it)
                                }
                                provider.equals("qr", ignoreCase = true) -> {
                                    handleQrScannerProviderMessage(it)
                                }
                            }
                        }
                    }
                }
            }
        }

        @Throws(JSONException::class)
        private fun handleGeofenceProviderMessage(data: JSONObject) {
            val action = data.getString("action")
            if (geofenceProvider == null) {
                geofenceProvider = GeofenceProvider(activity)
            }
            when {
                action.equals("PROVIDER_INIT", ignoreCase = true) -> {
                    val initData: Map<String, Any> = geofenceProvider!!.initialize()
                    notifyClient(initData)
                }
                action.equals("PROVIDER_ENABLE", ignoreCase = true) -> {
                    val consoleId = data.getString("consoleId")
                    (activity as OrMainActivity).consoleId = consoleId
                    geofenceProvider?.enable(this@OrMainActivity, clientUrl ?: "",
                        consoleId, object : GeofenceProvider.GeofenceCallback {
                            override fun accept(responseData: Map<String, Any>) {
                                notifyClient(responseData)
                            }
                        })
                }
                action.equals("PROVIDER_DISABLE", ignoreCase = true) -> {
                    geofenceProvider?.disable()
                    val response: MutableMap<String, Any> = HashMap()
                    response["action"] = "PROVIDER_DISABLE"
                    response["provider"] = "geofence"
                    notifyClient(response)
                }
                action.equals("GEOFENCE_REFRESH", ignoreCase = true) -> {
                    geofenceProvider?.refreshGeofences()
                }
                action.equals("GET_LOCATION", ignoreCase = true) -> {
                    geofenceProvider?.getLocation(
                        this@OrMainActivity,
                        object : GeofenceProvider.GeofenceCallback {
                            override fun accept(responseData: Map<String, Any>) {
                                notifyClient(responseData)
                            }
                        })
                }
            }
        }

        @Throws(JSONException::class)
        private fun handlePushProviderMessage(data: JSONObject) {
            val action = data.getString("action")
            when {
                action.equals("PROVIDER_INIT", ignoreCase = true) -> {
                    // Push permission is covered by the INTERNET permission and is not a runtime permission
                    val response: MutableMap<String, Any> = HashMap()
                    response["action"] = "PROVIDER_INIT"
                    response["provider"] = "push"
                    response["version"] = "fcm"
                    response["enabled"] = false
                    response["disabled"] = sharedPreferences.contains(ORConstants.PUSH_PROVIDER_DISABLED_KEY)
                    response["requiresPermission"] = false
                    response["hasPermission"] = true
                    response["success"] = true
                    notifyClient(response)
                }
                action.equals("PROVIDER_ENABLE", ignoreCase = true) -> {
                    val consoleId = data.getString("consoleId")
                    sharedPreferences.edit()
                        .putString(ORConstants.CONSOLE_ID_KEY, consoleId)
                        .remove(ORConstants.PUSH_PROVIDER_DISABLED_KEY)
                        .apply()
                    // TODO: Implement topic support
                    FirebaseMessaging.getInstance().token.addOnCompleteListener { task ->
                        val response: MutableMap<String, Any?> =
                            HashMap()
                        response["action"] = "PROVIDER_ENABLE"
                        response["provider"] = "push"
                        response["hasPermission"] = true
                        response["success"] = true
                        val responseData: MutableMap<String, Any> =
                            HashMap()
                        if (task.isSuccessful) {
                            responseData["token"] = task.result
                        }
                        response["data"] = responseData
                        notifyClient(response)
                    }
                }
                action.equals("PROVIDER_DISABLE", ignoreCase = true) -> {
                    // Cannot disable push notifications
                    val response: MutableMap<String, Any?> = HashMap()
                    response["action"] = "PROVIDER_DISABLE"
                    response["provider"] = "push"
                    sharedPreferences.edit().putBoolean(ORConstants.PUSH_PROVIDER_DISABLED_KEY, true).apply()
                    notifyClient(response)
                }
            }
        }

        @Throws(JSONException::class)
        private fun handleStorageProviderMessage(data: JSONObject) {
            val action = data.getString("action")
            when {
                action.equals("PROVIDER_INIT", ignoreCase = true) -> {
                    val response: MutableMap<String, Any> = HashMap()
                    response["action"] = "PROVIDER_INIT"
                    response["provider"] = "storage"
                    response["version"] = "1.0.0"
                    response["enabled"] = true
                    response["requiresPermission"] = false
                    response["hasPermission"] = true
                    response["success"] = true
                    notifyClient(response)
                }
                action.equals("PROVIDER_ENABLE", ignoreCase = true) -> {
                    // Doesn't require enabling but just in case it gets called lets return a valid response
                    val response: MutableMap<String, Any> = HashMap()
                    response["action"] = "PROVIDER_ENABLE"
                    response["provider"] = "storage"
                    response["hasPermission"] = true
                    response["success"] = true
                    notifyClient(response)
                }
                action.equals("STORE", ignoreCase = true) -> {
                    try {
                        val key = data.getString("key")
                        val valueJson = data.getString("value")
                        storeData(key, valueJson)
                    } catch (e: JSONException) {
                        LOG.log(Level.SEVERE, "Failed to store data", e)
                    }
                }
                action.equals("RETRIEVE", ignoreCase = true) -> {
                    try {
                        val key = data.getString("key")
                        val dataJson = retrieveData(key)
                        val response: MutableMap<String, Any?> = HashMap()
                        response["action"] = "RETRIEVE"
                        response["provider"] = "storage"
                        response["key"] = key
                        response["value"] = dataJson
                        notifyClient(response)
                    } catch (e: JSONException) {
                        LOG.log(Level.SEVERE, "Failed to retrieve data", e)
                    }
                }
            }
        }

        @Throws(JSONException::class)
        private fun handleQrScannerProviderMessage(data: JSONObject) {
            val action = data.getString("action")
            if (qrScannerProvider == null) {
                qrScannerProvider = QrScannerProvider(activity)
            }
            when {
                action.equals("PROVIDER_INIT", ignoreCase = true) -> {
                    val initData: Map<String, Any> = qrScannerProvider!!.initialize()
                    notifyClient(initData)
                }
                action.equals("PROVIDER_ENABLE", ignoreCase = true) -> {

                    qrScannerProvider?.enable(object : QrScannerProvider.ScannerCallback {
                        override fun accept(responseData: Map<String, Any>) {
                            notifyClient(responseData)
                        }
                    })
                }
                action.equals("PROVIDER_DISABLE", ignoreCase = true) -> {
                    val response = qrScannerProvider?.disable()
                    notifyClient(response)
                }
                action.equals("SCAN_QR", ignoreCase = true) -> {
                    qrScannerProvider?.startScanner(this@OrMainActivity)
                }
            }
        }
    }

    private fun notifyClient(data: Map<String, Any?>?) {
        try {
            var jsonString = mapper.writeValueAsString(data)

            // Double escape quotes (this is needed for browsers to be able to parse the response)
            jsonString = jsonString.replace("\\\"", "\\\\\"")

            LOG.info("notifyClient with message: $jsonString")
            runOnUiThread {
                binding.webView.evaluateJavascript(
                    String.format(
                        "OpenRemoteConsole._handleProviderResponse('%s')",
                        jsonString
                    ), null
                )
            }
        } catch (e: JsonProcessingException) {
            e.printStackTrace()
        }
    }

    private fun storeData(key: String?, data: String?) {
        val editor = sharedPreferences.edit()
        if (data == null) {
            editor.remove(key)
        } else {
            editor.putString(key, data)
        }
        editor.apply()
    }

    private fun retrieveData(key: String?): Any? {
        val str = sharedPreferences.getString(key, null) ?: return null
        // Parse data JSON
        return try {
            mapper.readTree(str)
        } catch (e: JsonProcessingException) {
            str
        }
    }

    private fun onConnectivityChanged(connectivity: Boolean) {
        LOG.info("Connectivity changed: $connectivity")
        if (connectivity) {
            reloadWebView()
        } else {
            Toast.makeText(this, "Check your connection", Toast.LENGTH_LONG).show()
        }
    }

    private inner class ConnectivityChangeReceiver : BroadcastReceiver() {
        override fun onReceive(context: Context, intent: Intent) {
            val cm = getSystemService(CONNECTIVITY_SERVICE) as ConnectivityManager
            val activeNetwork = cm.activeNetworkInfo
            onConnectivityChanged(activeNetwork != null && activeNetwork.isConnectedOrConnecting)
        }
    }
<<<<<<< HEAD

    companion object {
        private val LOG = Logger.getLogger(
            OrMainActivity::class.java.name
        )
        private const val WRITE_PERMISSION_FOR_DOWNLOAD = 999
        private const val WRITE_PERMISSION_FOR_LOGGING = 1000
        private const val WEBVIEW_LOAD_TIMEOUT_DEFAULT = 5000
        const val ACTION_BROADCAST = "ACTION_BROADCAST"
        const val PUSH_PROVIDER_DISABLED_KEY = "PushProviderDisabled"
        const val CONSOLE_ID_KEY = "consoleId"
        const val APP_CONFIG_KEY = "APP_CONFIG_KEY"
        const val BASE_URL_KEY = "BASE_URL_KEY"
    }
=======
>>>>>>> bcfc9a58
}<|MERGE_RESOLUTION|>--- conflicted
+++ resolved
@@ -31,6 +31,7 @@
 import com.google.android.material.floatingactionbutton.FloatingActionButton
 import com.google.firebase.messaging.FirebaseMessaging
 import io.openremote.orlib.ORConstants
+import io.openremote.orlib.ORConstants.BASE_URL_KEY
 import io.openremote.orlib.R
 import io.openremote.orlib.databinding.ActivityOrMainBinding
 import io.openremote.orlib.models.ORAppConfig
@@ -65,12 +66,8 @@
     private var consoleId: String? = null
     private var appConfig: ORAppConfig? = null
     private var baseUrl: String? = null
-<<<<<<< HEAD
-    private var onDownloadCompleteReciever: BroadcastReceiver = object : BroadcastReceiver() {
-=======
 
     private var onDownloadCompleteReceiver: BroadcastReceiver = object : BroadcastReceiver() {
->>>>>>> bcfc9a58
         override fun onReceive(ctxt: Context, intent: Intent) {
             val action = intent.action
             if (DownloadManager.ACTION_DOWNLOAD_COMPLETE == action) {
@@ -88,29 +85,18 @@
                 if (URLUtil.isValidUrl(appConfig!!.initialUrl)) {
                     return appConfig!!.initialUrl
                 } else {
-<<<<<<< HEAD
-                    sharedPreferences?.let { pref ->
-                        pref.getString("host", null)?.let { host ->
-=======
                     sharedPreferences.let { pref ->
                         pref.getString(ORConstants.HOST_KEY, null)?.let { host ->
->>>>>>> bcfc9a58
                             return host.plus(appConfig!!.initialUrl)
                         }
                     }
                 }
             }
 
-<<<<<<< HEAD
-            sharedPreferences?.let { pref ->
-                pref.getString("host", null)?.let { host ->
-                    pref.getString("realm", null)?.let { realm ->
-=======
 
             sharedPreferences.let { pref ->
                 pref.getString(ORConstants.HOST_KEY, null)?.let { host ->
                     pref.getString(ORConstants.REALM_KEY, null)?.let { realm ->
->>>>>>> bcfc9a58
                         returnValue = host.plus("/api/${realm}")
                     }
                 }
@@ -156,24 +142,16 @@
                 ORAppConfig::class.java
             )
         }
+        
         if (intent.hasExtra(BASE_URL_KEY)) {
             baseUrl = intent.getStringExtra(BASE_URL_KEY)
         }
 
-        if (intent.hasExtra(ORConstants.BASE_URL_KEY)) {
-            baseUrl = intent.getStringExtra(ORConstants.BASE_URL_KEY)
-        }
-
         if (appConfig == null) {
             sharedPreferences = PreferenceManager.getDefaultSharedPreferences(this)
 
-<<<<<<< HEAD
-            val host = sharedPreferences!!.getString("host", null)
-            val realm = sharedPreferences!!.getString("realm", null)
-=======
             val host = sharedPreferences.getString(ORConstants.HOST_KEY, null)
             val realm = sharedPreferences.getString(ORConstants.REALM_KEY, null)
->>>>>>> bcfc9a58
 
             if (!host.isNullOrBlank() && !realm.isNullOrBlank()) {
                 val url = host.plus("/api/${realm}")
@@ -529,19 +507,19 @@
         failingUrl: String?
     ) {
         LOG.warning("Error requesting '$failingUrl': $errorCode($description)")
-<<<<<<< HEAD
         //TODO should we always ignore image errors?
         if (failingUrl != null && (failingUrl.endsWith("png")
                     || failingUrl.endsWith("jpg")
                     || failingUrl.endsWith("ico"))
-=======
-
+        ) {
+            LOG.info("Ignoring error loading image resource")
+            return
+        }
         //TODO should we always ignore image errors and locale json files?
         if (failingUrl != null && (failingUrl.endsWith("png")
                     || failingUrl.endsWith("jpg")
                     || failingUrl.endsWith("ico") ||
                     failingUrl.contains("locales"))
->>>>>>> bcfc9a58
         ) {
             LOG.info("Ignoring error loading image resource")
             return
@@ -876,21 +854,4 @@
             onConnectivityChanged(activeNetwork != null && activeNetwork.isConnectedOrConnecting)
         }
     }
-<<<<<<< HEAD
-
-    companion object {
-        private val LOG = Logger.getLogger(
-            OrMainActivity::class.java.name
-        )
-        private const val WRITE_PERMISSION_FOR_DOWNLOAD = 999
-        private const val WRITE_PERMISSION_FOR_LOGGING = 1000
-        private const val WEBVIEW_LOAD_TIMEOUT_DEFAULT = 5000
-        const val ACTION_BROADCAST = "ACTION_BROADCAST"
-        const val PUSH_PROVIDER_DISABLED_KEY = "PushProviderDisabled"
-        const val CONSOLE_ID_KEY = "consoleId"
-        const val APP_CONFIG_KEY = "APP_CONFIG_KEY"
-        const val BASE_URL_KEY = "BASE_URL_KEY"
-    }
-=======
->>>>>>> bcfc9a58
 }