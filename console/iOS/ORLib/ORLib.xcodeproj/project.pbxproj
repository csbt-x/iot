// !$*UTF8*$!
{
	archiveVersion = 1;
	classes = {
	};
	objectVersion = 50;
	objects = {

/* Begin PBXBuildFile section */
		4C0E4A10274BDCE0008CB352 /* ScannerOverlayPreviewLayer.swift in Sources */ = {isa = PBXBuildFile; fileRef = 4C0E4A0F274BDCE0008CB352 /* ScannerOverlayPreviewLayer.swift */; };
		4C0E4A12274BE411008CB352 /* QrScannerProvider.swift in Sources */ = {isa = PBXBuildFile; fileRef = 4C0E4A11274BE411008CB352 /* QrScannerProvider.swift */; };
		4C2CE794274BB48500416B1A /* QrScannerViewController.swift in Sources */ = {isa = PBXBuildFile; fileRef = 4C2CE793274BB48500416B1A /* QrScannerViewController.swift */; };
		4C537EE2299D3BA0006EFB94 /* ORLib.h in Headers */ = {isa = PBXBuildFile; fileRef = 4C537EE1299D3BA0006EFB94 /* ORLib.h */; settings = {ATTRIBUTES = (Public, ); }; };
		4C649E6829C251A300FFBEA4 /* BleProvider.swift in Sources */ = {isa = PBXBuildFile; fileRef = 4C649E6729C251A300FFBEA4 /* BleProvider.swift */; };
		4C649E6A29C2554F00FFBEA4 /* CoreBluetooth.framework in Frameworks */ = {isa = PBXBuildFile; fileRef = 4C649E6929C2554F00FFBEA4 /* CoreBluetooth.framework */; };
		4CB8B7BA29CAFB5200085BBD /* ORConsoleConfig.swift in Sources */ = {isa = PBXBuildFile; fileRef = 91658F9028897E55000FF05C /* ORConsoleConfig.swift */; };
		4CB8B7BB29CAFB5200085BBD /* ORAppInfo.swift in Sources */ = {isa = PBXBuildFile; fileRef = 91658F9228897EDD000FF05C /* ORAppInfo.swift */; };
		4CB8B7BC29CAFB5200085BBD /* ProjectConfig.swift in Sources */ = {isa = PBXBuildFile; fileRef = 91AA79F028D4D525005B9913 /* ProjectConfig.swift */; };
		4CB8B7BD29CAFB5200085BBD /* ApiManager.swift in Sources */ = {isa = PBXBuildFile; fileRef = 91A9A8FE28BF6C4C00DF8928 /* ApiManager.swift */; };
		4CB8B7BF29CAFB5200085BBD /* ConfigManager.swift in Sources */ = {isa = PBXBuildFile; fileRef = 91A9A8FC28BF6A9900DF8928 /* ConfigManager.swift */; };
		4CF5D04B27143EEC00D705BE /* ORLib.swift in Sources */ = {isa = PBXBuildFile; fileRef = 4CF5D04A27143EEC00D705BE /* ORLib.swift */; };
		4CF5D06927143F2000D705BE /* StorageProvider.swift in Sources */ = {isa = PBXBuildFile; fileRef = 4CF5D05227143F1F00D705BE /* StorageProvider.swift */; };
		4CF5D06A27143F2000D705BE /* GeofenceProvider.swift in Sources */ = {isa = PBXBuildFile; fileRef = 4CF5D05327143F1F00D705BE /* GeofenceProvider.swift */; };
		4CF5D06B27143F2000D705BE /* PushNotificationProvider.swift in Sources */ = {isa = PBXBuildFile; fileRef = 4CF5D05427143F1F00D705BE /* PushNotificationProvider.swift */; };
		4CF5D06D27143F2000D705BE /* ORTextInput.swift in Sources */ = {isa = PBXBuildFile; fileRef = 4CF5D05727143F1F00D705BE /* ORTextInput.swift */; };
		4CF5D06E27143F2000D705BE /* ORViewController.swift in Sources */ = {isa = PBXBuildFile; fileRef = 4CF5D05827143F1F00D705BE /* ORViewController.swift */; };
		4CF5D07027143F2000D705BE /* ErrorManager.swift in Sources */ = {isa = PBXBuildFile; fileRef = 4CF5D05A27143F1F00D705BE /* ErrorManager.swift */; };
		4CF5D07127143F2000D705BE /* Constants.swift in Sources */ = {isa = PBXBuildFile; fileRef = 4CF5D05C27143F1F00D705BE /* Constants.swift */; };
		4CF5D07227143F2000D705BE /* Window+Utils.swift in Sources */ = {isa = PBXBuildFile; fileRef = 4CF5D05D27143F1F00D705BE /* Window+Utils.swift */; };
		4CF5D07327143F2000D705BE /* UIColor+Utils.swift in Sources */ = {isa = PBXBuildFile; fileRef = 4CF5D05E27143F1F00D705BE /* UIColor+Utils.swift */; };
		4CF5D07427143F2000D705BE /* Reachability.swift in Sources */ = {isa = PBXBuildFile; fileRef = 4CF5D05F27143F1F00D705BE /* Reachability.swift */; };
		4CF5D07527143F2000D705BE /* String+Utils.swift in Sources */ = {isa = PBXBuildFile; fileRef = 4CF5D06027143F1F00D705BE /* String+Utils.swift */; };
		4CF5D07727143F2000D705BE /* ORLinkConfig.swift in Sources */ = {isa = PBXBuildFile; fileRef = 4CF5D06327143F1F00D705BE /* ORLinkConfig.swift */; };
		4CF5D07827143F2000D705BE /* ORPushNotificationButton.swift in Sources */ = {isa = PBXBuildFile; fileRef = 4CF5D06427143F1F00D705BE /* ORPushNotificationButton.swift */; };
		4CF5D07927143F2000D705BE /* ORPushNotificationAction.swift in Sources */ = {isa = PBXBuildFile; fileRef = 4CF5D06527143F1F00D705BE /* ORPushNotificationAction.swift */; };
		4CF5D07A27143F2000D705BE /* ORNotificationResource.swift in Sources */ = {isa = PBXBuildFile; fileRef = 4CF5D06727143F1F00D705BE /* ORNotificationResource.swift */; };
		4CF5D07B27143F2000D705BE /* HttpApiManager.swift in Sources */ = {isa = PBXBuildFile; fileRef = 4CF5D06827143F1F00D705BE /* HttpApiManager.swift */; };
		8EFF9882348598F5513B2C72 /* Pods_ORLib.framework in Frameworks */ = {isa = PBXBuildFile; fileRef = 850D0E4EC689CD46245628A2 /* Pods_ORLib.framework */; };
		914F7D4429215D3500655A22 /* test12.json in Resources */ = {isa = PBXBuildFile; fileRef = 914F7D4329215D3500655A22 /* test12.json */; };
		9156512A28FC6D6700062E16 /* test9.json in Resources */ = {isa = PBXBuildFile; fileRef = 9156512928FC6D6700062E16 /* test9.json */; };
		91932F9328C66A3C00BABBA3 /* test1.json in Resources */ = {isa = PBXBuildFile; fileRef = 91932F9228C66A3C00BABBA3 /* test1.json */; };
		91932F9628C6715C00BABBA3 /* test2.json in Resources */ = {isa = PBXBuildFile; fileRef = 91932F9528C6715C00BABBA3 /* test2.json */; };
		91932F9828C6738A00BABBA3 /* test3.json in Resources */ = {isa = PBXBuildFile; fileRef = 91932F9728C6738A00BABBA3 /* test3.json */; };
		91932F9B28C673DC00BABBA3 /* test5.json in Resources */ = {isa = PBXBuildFile; fileRef = 91932F9928C673DC00BABBA3 /* test5.json */; };
		91932F9C28C673DC00BABBA3 /* test4.json in Resources */ = {isa = PBXBuildFile; fileRef = 91932F9A28C673DC00BABBA3 /* test4.json */; };
		91932F9E28C6752C00BABBA3 /* test6.json in Resources */ = {isa = PBXBuildFile; fileRef = 91932F9D28C6752C00BABBA3 /* test6.json */; };
		91A9A8F328BF6A3300DF8928 /* Tests.swift in Sources */ = {isa = PBXBuildFile; fileRef = 91A9A8F228BF6A3300DF8928 /* Tests.swift */; };
		91A9A8FB28BF6A4900DF8928 /* ConfigManagerTest.swift in Sources */ = {isa = PBXBuildFile; fileRef = 91A9A8FA28BF6A4900DF8928 /* ConfigManagerTest.swift */; };
		91A9A90128BF6EA000DF8928 /* FileApiManager.swift in Sources */ = {isa = PBXBuildFile; fileRef = 91A9A90028BF6EA000DF8928 /* FileApiManager.swift */; };
		91AA79F328D628E9005B9913 /* Fixture.swift in Sources */ = {isa = PBXBuildFile; fileRef = 91AA79F228D628E9005B9913 /* Fixture.swift */; };
		91D2D11828E973BF0030E2FB /* test7.json in Resources */ = {isa = PBXBuildFile; fileRef = 91D2D11728E973BF0030E2FB /* test7.json */; };
		91D2D11A28E988B10030E2FB /* test8.json in Resources */ = {isa = PBXBuildFile; fileRef = 91D2D11928E988B10030E2FB /* test8.json */; };
		91DD9FEE29102A5800912F79 /* test10.json in Resources */ = {isa = PBXBuildFile; fileRef = 91DD9FED2910280900912F79 /* test10.json */; };
		91DD9FF029102A8B00912F79 /* test11.json in Resources */ = {isa = PBXBuildFile; fileRef = 91DD9FEF29102A8B00912F79 /* test11.json */; };
		91DF424E299FA79600DFF85E /* test13.json in Resources */ = {isa = PBXBuildFile; fileRef = 91DF424D299FA79600DFF85E /* test13.json */; };
/* End PBXBuildFile section */

/* Begin PBXFileReference section */
<<<<<<< HEAD
		00E2F1C1D04B6576AE83F054 /* Pods-ORLib.release.xcconfig */ = {isa = PBXFileReference; includeInIndex = 1; lastKnownFileType = text.xcconfig; name = "Pods-ORLib.release.xcconfig"; path = "../../../Users/michael/Documents/Projects/OR/openremote/console/iOS/GenericApp/Pods/Target Support Files/Pods-ORLib/Pods-ORLib.release.xcconfig"; sourceTree = "<group>"; };
		38A2074B5ACA112DAAEE17DD /* Pods-ORLibb.debug.xcconfig */ = {isa = PBXFileReference; includeInIndex = 1; lastKnownFileType = text.xcconfig; name = "Pods-ORLibb.debug.xcconfig"; path = "../../../michael/Documents/Projects/OR/k2/console/iOS/K2/Pods/Target Support Files/Pods-ORLibb/Pods-ORLibb.debug.xcconfig"; sourceTree = "<group>"; };
		39617E7CE27B653F072B33C8 /* Pods-ORLib.debug.xcconfig */ = {isa = PBXFileReference; includeInIndex = 1; lastKnownFileType = text.xcconfig; name = "Pods-ORLib.debug.xcconfig"; path = "../../../Users/michael/Documents/Projects/OR/openremote/console/iOS/GenericApp/Pods/Target Support Files/Pods-ORLib/Pods-ORLib.debug.xcconfig"; sourceTree = "<group>"; };
=======
>>>>>>> 0b93d8da
		4C0E4A0F274BDCE0008CB352 /* ScannerOverlayPreviewLayer.swift */ = {isa = PBXFileReference; lastKnownFileType = sourcecode.swift; path = ScannerOverlayPreviewLayer.swift; sourceTree = "<group>"; };
		4C0E4A11274BE411008CB352 /* QrScannerProvider.swift */ = {isa = PBXFileReference; lastKnownFileType = sourcecode.swift; path = QrScannerProvider.swift; sourceTree = "<group>"; };
		4C2CE793274BB48500416B1A /* QrScannerViewController.swift */ = {isa = PBXFileReference; lastKnownFileType = sourcecode.swift; path = QrScannerViewController.swift; sourceTree = "<group>"; };
		4C537EDF299D3BA0006EFB94 /* ORLib.framework */ = {isa = PBXFileReference; explicitFileType = wrapper.framework; includeInIndex = 0; path = ORLib.framework; sourceTree = BUILT_PRODUCTS_DIR; };
		4C537EE1299D3BA0006EFB94 /* ORLib.h */ = {isa = PBXFileReference; lastKnownFileType = sourcecode.c.h; path = ORLib.h; sourceTree = "<group>"; };
		4C649E6729C251A300FFBEA4 /* BleProvider.swift */ = {isa = PBXFileReference; lastKnownFileType = sourcecode.swift; path = BleProvider.swift; sourceTree = "<group>"; };
		4C649E6929C2554F00FFBEA4 /* CoreBluetooth.framework */ = {isa = PBXFileReference; lastKnownFileType = wrapper.framework; name = CoreBluetooth.framework; path = Platforms/MacOSX.platform/Developer/SDKs/MacOSX13.1.sdk/System/Library/Frameworks/CoreBluetooth.framework; sourceTree = DEVELOPER_DIR; };
		4CC64C3E27C3CDD400A2FA4C /* Media.xcassets */ = {isa = PBXFileReference; lastKnownFileType = folder.assetcatalog; path = Media.xcassets; sourceTree = "<group>"; };
		4CF5D04A27143EEC00D705BE /* ORLib.swift */ = {isa = PBXFileReference; lastKnownFileType = sourcecode.swift; path = ORLib.swift; sourceTree = "<group>"; };
		4CF5D05227143F1F00D705BE /* StorageProvider.swift */ = {isa = PBXFileReference; fileEncoding = 4; lastKnownFileType = sourcecode.swift; path = StorageProvider.swift; sourceTree = "<group>"; };
		4CF5D05327143F1F00D705BE /* GeofenceProvider.swift */ = {isa = PBXFileReference; fileEncoding = 4; lastKnownFileType = sourcecode.swift; path = GeofenceProvider.swift; sourceTree = "<group>"; };
		4CF5D05427143F1F00D705BE /* PushNotificationProvider.swift */ = {isa = PBXFileReference; fileEncoding = 4; lastKnownFileType = sourcecode.swift; path = PushNotificationProvider.swift; sourceTree = "<group>"; };
		4CF5D05727143F1F00D705BE /* ORTextInput.swift */ = {isa = PBXFileReference; fileEncoding = 4; lastKnownFileType = sourcecode.swift; path = ORTextInput.swift; sourceTree = "<group>"; };
		4CF5D05827143F1F00D705BE /* ORViewController.swift */ = {isa = PBXFileReference; fileEncoding = 4; lastKnownFileType = sourcecode.swift; path = ORViewController.swift; sourceTree = "<group>"; };
		4CF5D05A27143F1F00D705BE /* ErrorManager.swift */ = {isa = PBXFileReference; fileEncoding = 4; lastKnownFileType = sourcecode.swift; path = ErrorManager.swift; sourceTree = "<group>"; };
		4CF5D05C27143F1F00D705BE /* Constants.swift */ = {isa = PBXFileReference; fileEncoding = 4; lastKnownFileType = sourcecode.swift; path = Constants.swift; sourceTree = "<group>"; };
		4CF5D05D27143F1F00D705BE /* Window+Utils.swift */ = {isa = PBXFileReference; fileEncoding = 4; lastKnownFileType = sourcecode.swift; path = "Window+Utils.swift"; sourceTree = "<group>"; };
		4CF5D05E27143F1F00D705BE /* UIColor+Utils.swift */ = {isa = PBXFileReference; fileEncoding = 4; lastKnownFileType = sourcecode.swift; path = "UIColor+Utils.swift"; sourceTree = "<group>"; };
		4CF5D05F27143F1F00D705BE /* Reachability.swift */ = {isa = PBXFileReference; fileEncoding = 4; lastKnownFileType = sourcecode.swift; path = Reachability.swift; sourceTree = "<group>"; };
		4CF5D06027143F1F00D705BE /* String+Utils.swift */ = {isa = PBXFileReference; fileEncoding = 4; lastKnownFileType = sourcecode.swift; path = "String+Utils.swift"; sourceTree = "<group>"; };
		4CF5D06327143F1F00D705BE /* ORLinkConfig.swift */ = {isa = PBXFileReference; fileEncoding = 4; lastKnownFileType = sourcecode.swift; path = ORLinkConfig.swift; sourceTree = "<group>"; };
		4CF5D06427143F1F00D705BE /* ORPushNotificationButton.swift */ = {isa = PBXFileReference; fileEncoding = 4; lastKnownFileType = sourcecode.swift; path = ORPushNotificationButton.swift; sourceTree = "<group>"; };
		4CF5D06527143F1F00D705BE /* ORPushNotificationAction.swift */ = {isa = PBXFileReference; fileEncoding = 4; lastKnownFileType = sourcecode.swift; path = ORPushNotificationAction.swift; sourceTree = "<group>"; };
		4CF5D06727143F1F00D705BE /* ORNotificationResource.swift */ = {isa = PBXFileReference; fileEncoding = 4; lastKnownFileType = sourcecode.swift; path = ORNotificationResource.swift; sourceTree = "<group>"; };
		4CF5D06827143F1F00D705BE /* HttpApiManager.swift */ = {isa = PBXFileReference; fileEncoding = 4; lastKnownFileType = sourcecode.swift; path = HttpApiManager.swift; sourceTree = "<group>"; };
		6D810B7A4C47B5174F44A8CE /* Pods-ORLib.debug.xcconfig */ = {isa = PBXFileReference; includeInIndex = 1; lastKnownFileType = text.xcconfig; name = "Pods-ORLib.debug.xcconfig"; path = "Target Support Files/Pods-ORLib/Pods-ORLib.debug.xcconfig"; sourceTree = "<group>"; };
		850D0E4EC689CD46245628A2 /* Pods_ORLib.framework */ = {isa = PBXFileReference; explicitFileType = wrapper.framework; includeInIndex = 0; path = Pods_ORLib.framework; sourceTree = BUILT_PRODUCTS_DIR; };
		914F7D4329215D3500655A22 /* test12.json */ = {isa = PBXFileReference; lastKnownFileType = text.json; path = test12.json; sourceTree = "<group>"; };
		9156512928FC6D6700062E16 /* test9.json */ = {isa = PBXFileReference; lastKnownFileType = text.json; path = test9.json; sourceTree = "<group>"; };
		91658F9028897E55000FF05C /* ORConsoleConfig.swift */ = {isa = PBXFileReference; lastKnownFileType = sourcecode.swift; path = ORConsoleConfig.swift; sourceTree = "<group>"; };
		91658F9228897EDD000FF05C /* ORAppInfo.swift */ = {isa = PBXFileReference; lastKnownFileType = sourcecode.swift; path = ORAppInfo.swift; sourceTree = "<group>"; };
		91932F9228C66A3C00BABBA3 /* test1.json */ = {isa = PBXFileReference; lastKnownFileType = text.json; path = test1.json; sourceTree = "<group>"; };
		91932F9428C670D800BABBA3 /* Tests.md */ = {isa = PBXFileReference; lastKnownFileType = net.daringfireball.markdown; path = Tests.md; sourceTree = "<group>"; };
		91932F9528C6715C00BABBA3 /* test2.json */ = {isa = PBXFileReference; lastKnownFileType = text.json; path = test2.json; sourceTree = "<group>"; };
		91932F9728C6738A00BABBA3 /* test3.json */ = {isa = PBXFileReference; lastKnownFileType = text.json; path = test3.json; sourceTree = "<group>"; };
		91932F9928C673DC00BABBA3 /* test5.json */ = {isa = PBXFileReference; fileEncoding = 4; lastKnownFileType = text.json; path = test5.json; sourceTree = "<group>"; };
		91932F9A28C673DC00BABBA3 /* test4.json */ = {isa = PBXFileReference; fileEncoding = 4; lastKnownFileType = text.json; path = test4.json; sourceTree = "<group>"; };
		91932F9D28C6752C00BABBA3 /* test6.json */ = {isa = PBXFileReference; lastKnownFileType = text.json; path = test6.json; sourceTree = "<group>"; };
		91A9A8F028BF6A3300DF8928 /* Tests.xctest */ = {isa = PBXFileReference; explicitFileType = wrapper.cfbundle; includeInIndex = 0; path = Tests.xctest; sourceTree = BUILT_PRODUCTS_DIR; };
		91A9A8F228BF6A3300DF8928 /* Tests.swift */ = {isa = PBXFileReference; lastKnownFileType = sourcecode.swift; path = Tests.swift; sourceTree = "<group>"; };
		91A9A8FA28BF6A4900DF8928 /* ConfigManagerTest.swift */ = {isa = PBXFileReference; lastKnownFileType = sourcecode.swift; path = ConfigManagerTest.swift; sourceTree = "<group>"; };
		91A9A8FC28BF6A9900DF8928 /* ConfigManager.swift */ = {isa = PBXFileReference; lastKnownFileType = sourcecode.swift; path = ConfigManager.swift; sourceTree = "<group>"; };
		91A9A8FE28BF6C4C00DF8928 /* ApiManager.swift */ = {isa = PBXFileReference; lastKnownFileType = sourcecode.swift; path = ApiManager.swift; sourceTree = "<group>"; };
		91A9A90028BF6EA000DF8928 /* FileApiManager.swift */ = {isa = PBXFileReference; lastKnownFileType = sourcecode.swift; path = FileApiManager.swift; sourceTree = "<group>"; };
		91AA79F028D4D525005B9913 /* ProjectConfig.swift */ = {isa = PBXFileReference; lastKnownFileType = sourcecode.swift; path = ProjectConfig.swift; sourceTree = "<group>"; };
		91AA79F228D628E9005B9913 /* Fixture.swift */ = {isa = PBXFileReference; lastKnownFileType = sourcecode.swift; path = Fixture.swift; sourceTree = "<group>"; };
		91D2D11728E973BF0030E2FB /* test7.json */ = {isa = PBXFileReference; fileEncoding = 4; lastKnownFileType = text.json; path = test7.json; sourceTree = "<group>"; };
		91D2D11928E988B10030E2FB /* test8.json */ = {isa = PBXFileReference; fileEncoding = 4; lastKnownFileType = text.json; path = test8.json; sourceTree = "<group>"; };
		91DD9FED2910280900912F79 /* test10.json */ = {isa = PBXFileReference; lastKnownFileType = text.json; path = test10.json; sourceTree = "<group>"; };
		91DD9FEF29102A8B00912F79 /* test11.json */ = {isa = PBXFileReference; lastKnownFileType = text.json; path = test11.json; sourceTree = "<group>"; };
<<<<<<< HEAD
		91DF424D299FA79600DFF85E /* test13.json */ = {isa = PBXFileReference; fileEncoding = 4; lastKnownFileType = text.json; path = test13.json; sourceTree = "<group>"; };
		F6D6FFE4D6581C04D4FA51A7 /* Pods-ORLibb.release.xcconfig */ = {isa = PBXFileReference; includeInIndex = 1; lastKnownFileType = text.xcconfig; name = "Pods-ORLibb.release.xcconfig"; path = "../../../michael/Documents/Projects/OR/k2/console/iOS/K2/Pods/Target Support Files/Pods-ORLibb/Pods-ORLibb.release.xcconfig"; sourceTree = "<group>"; };
=======
		F756B4974BD868B38AAE7D31 /* Pods-ORLib.release.xcconfig */ = {isa = PBXFileReference; includeInIndex = 1; lastKnownFileType = text.xcconfig; name = "Pods-ORLib.release.xcconfig"; path = "Target Support Files/Pods-ORLib/Pods-ORLib.release.xcconfig"; sourceTree = "<group>"; };
>>>>>>> 0b93d8da
/* End PBXFileReference section */

/* Begin PBXFrameworksBuildPhase section */
		4C537EDC299D3BA0006EFB94 /* Frameworks */ = {
			isa = PBXFrameworksBuildPhase;
			buildActionMask = 2147483647;
			files = (
				4C649E6A29C2554F00FFBEA4 /* CoreBluetooth.framework in Frameworks */,
				8EFF9882348598F5513B2C72 /* Pods_ORLib.framework in Frameworks */,
			);
			runOnlyForDeploymentPostprocessing = 0;
		};
		91A9A8ED28BF6A3300DF8928 /* Frameworks */ = {
			isa = PBXFrameworksBuildPhase;
			buildActionMask = 2147483647;
			files = (
			);
			runOnlyForDeploymentPostprocessing = 0;
		};
/* End PBXFrameworksBuildPhase section */

/* Begin PBXGroup section */
		4CF5D03E27143EEB00D705BE = {
			isa = PBXGroup;
			children = (
				4CC64C3E27C3CDD400A2FA4C /* Media.xcassets */,
				4CF5D04927143EEC00D705BE /* ORLib */,
				91A9A8F128BF6A3300DF8928 /* Tests */,
				4CF5D04827143EEC00D705BE /* Products */,
				717C35290053DAF6024CFEA7 /* Frameworks */,
				CE88590B0599667DB0A16FEE /* Pods */,
			);
			sourceTree = "<group>";
		};
		4CF5D04827143EEC00D705BE /* Products */ = {
			isa = PBXGroup;
			children = (
				91A9A8F028BF6A3300DF8928 /* Tests.xctest */,
				4C537EDF299D3BA0006EFB94 /* ORLib.framework */,
			);
			name = Products;
			sourceTree = "<group>";
		};
		4CF5D04927143EEC00D705BE /* ORLib */ = {
			isa = PBXGroup;
			children = (
				4CF5D05127143F1F00D705BE /* ConsoleProviders */,
				4CF5D06127143F1F00D705BE /* Models */,
				4CF5D06627143F1F00D705BE /* Network */,
				4CF5D05527143F1F00D705BE /* UI */,
				4CF5D05B27143F1F00D705BE /* Utils */,
				4CF5D04A27143EEC00D705BE /* ORLib.swift */,
				4C537EE1299D3BA0006EFB94 /* ORLib.h */,
				91A9A8FC28BF6A9900DF8928 /* ConfigManager.swift */,
			);
			path = ORLib;
			sourceTree = "<group>";
		};
		4CF5D05127143F1F00D705BE /* ConsoleProviders */ = {
			isa = PBXGroup;
			children = (
				4CF5D05227143F1F00D705BE /* StorageProvider.swift */,
				4CF5D05327143F1F00D705BE /* GeofenceProvider.swift */,
				4CF5D05427143F1F00D705BE /* PushNotificationProvider.swift */,
				4C0E4A11274BE411008CB352 /* QrScannerProvider.swift */,
				4C649E6729C251A300FFBEA4 /* BleProvider.swift */,
			);
			path = ConsoleProviders;
			sourceTree = "<group>";
		};
		4CF5D05527143F1F00D705BE /* UI */ = {
			isa = PBXGroup;
			children = (
				4CF5D05727143F1F00D705BE /* ORTextInput.swift */,
				4CF5D05827143F1F00D705BE /* ORViewController.swift */,
				4CF5D05A27143F1F00D705BE /* ErrorManager.swift */,
				4C2CE793274BB48500416B1A /* QrScannerViewController.swift */,
				4C0E4A0F274BDCE0008CB352 /* ScannerOverlayPreviewLayer.swift */,
			);
			path = UI;
			sourceTree = "<group>";
		};
		4CF5D05B27143F1F00D705BE /* Utils */ = {
			isa = PBXGroup;
			children = (
				4CF5D05C27143F1F00D705BE /* Constants.swift */,
				4CF5D05D27143F1F00D705BE /* Window+Utils.swift */,
				4CF5D05E27143F1F00D705BE /* UIColor+Utils.swift */,
				4CF5D05F27143F1F00D705BE /* Reachability.swift */,
				4CF5D06027143F1F00D705BE /* String+Utils.swift */,
			);
			path = Utils;
			sourceTree = "<group>";
		};
		4CF5D06127143F1F00D705BE /* Models */ = {
			isa = PBXGroup;
			children = (
				4CF5D06327143F1F00D705BE /* ORLinkConfig.swift */,
				4CF5D06427143F1F00D705BE /* ORPushNotificationButton.swift */,
				4CF5D06527143F1F00D705BE /* ORPushNotificationAction.swift */,
				91658F9028897E55000FF05C /* ORConsoleConfig.swift */,
				91658F9228897EDD000FF05C /* ORAppInfo.swift */,
				91AA79F028D4D525005B9913 /* ProjectConfig.swift */,
			);
			path = Models;
			sourceTree = "<group>";
		};
		4CF5D06627143F1F00D705BE /* Network */ = {
			isa = PBXGroup;
			children = (
				4CF5D06727143F1F00D705BE /* ORNotificationResource.swift */,
				4CF5D06827143F1F00D705BE /* HttpApiManager.swift */,
				91A9A8FE28BF6C4C00DF8928 /* ApiManager.swift */,
			);
			path = Network;
			sourceTree = "<group>";
		};
		717C35290053DAF6024CFEA7 /* Frameworks */ = {
			isa = PBXGroup;
			children = (
				4C649E6929C2554F00FFBEA4 /* CoreBluetooth.framework */,
				850D0E4EC689CD46245628A2 /* Pods_ORLib.framework */,
			);
			name = Frameworks;
			sourceTree = "<group>";
		};
		91932F9128C66A0400BABBA3 /* Fixtures */ = {
			isa = PBXGroup;
			children = (
				91932F9428C670D800BABBA3 /* Tests.md */,
				91932F9228C66A3C00BABBA3 /* test1.json */,
				91932F9528C6715C00BABBA3 /* test2.json */,
				91932F9728C6738A00BABBA3 /* test3.json */,
				91932F9A28C673DC00BABBA3 /* test4.json */,
				91932F9928C673DC00BABBA3 /* test5.json */,
				91932F9D28C6752C00BABBA3 /* test6.json */,
				91D2D11728E973BF0030E2FB /* test7.json */,
				91D2D11928E988B10030E2FB /* test8.json */,
				9156512928FC6D6700062E16 /* test9.json */,
				91DD9FED2910280900912F79 /* test10.json */,
				91DD9FEF29102A8B00912F79 /* test11.json */,
				914F7D4329215D3500655A22 /* test12.json */,
				91DF424D299FA79600DFF85E /* test13.json */,
			);
			path = Fixtures;
			sourceTree = "<group>";
		};
		91A9A8F128BF6A3300DF8928 /* Tests */ = {
			isa = PBXGroup;
			children = (
				91932F9128C66A0400BABBA3 /* Fixtures */,
				91A9A8FA28BF6A4900DF8928 /* ConfigManagerTest.swift */,
				91A9A8F228BF6A3300DF8928 /* Tests.swift */,
				91A9A90028BF6EA000DF8928 /* FileApiManager.swift */,
				91AA79F228D628E9005B9913 /* Fixture.swift */,
			);
			path = Tests;
			sourceTree = "<group>";
		};
		CE88590B0599667DB0A16FEE /* Pods */ = {
			isa = PBXGroup;
			children = (
				6D810B7A4C47B5174F44A8CE /* Pods-ORLib.debug.xcconfig */,
				F756B4974BD868B38AAE7D31 /* Pods-ORLib.release.xcconfig */,
			);
			name = Pods;
			path = ../GenericApp/Pods;
			sourceTree = "<group>";
		};
/* End PBXGroup section */

/* Begin PBXHeadersBuildPhase section */
		4C537EDA299D3BA0006EFB94 /* Headers */ = {
			isa = PBXHeadersBuildPhase;
			buildActionMask = 2147483647;
			files = (
				4C537EE2299D3BA0006EFB94 /* ORLib.h in Headers */,
			);
			runOnlyForDeploymentPostprocessing = 0;
		};
/* End PBXHeadersBuildPhase section */

/* Begin PBXNativeTarget section */
		4C537EDE299D3BA0006EFB94 /* ORLib */ = {
			isa = PBXNativeTarget;
			buildConfigurationList = 4C537EE5299D3BA0006EFB94 /* Build configuration list for PBXNativeTarget "ORLib" */;
			buildPhases = (
				42E045723516D58977A621BC /* [CP] Check Pods Manifest.lock */,
				4C537EDA299D3BA0006EFB94 /* Headers */,
				4C537EDB299D3BA0006EFB94 /* Sources */,
				4C537EDC299D3BA0006EFB94 /* Frameworks */,
				4C537EDD299D3BA0006EFB94 /* Resources */,
			);
			buildRules = (
			);
			dependencies = (
			);
			name = ORLib;
			productName = ORLibb;
			productReference = 4C537EDF299D3BA0006EFB94 /* ORLib.framework */;
			productType = "com.apple.product-type.framework";
		};
		91A9A8EF28BF6A3300DF8928 /* Tests */ = {
			isa = PBXNativeTarget;
			buildConfigurationList = 91A9A8F728BF6A3300DF8928 /* Build configuration list for PBXNativeTarget "Tests" */;
			buildPhases = (
				91A9A8EC28BF6A3300DF8928 /* Sources */,
				91A9A8ED28BF6A3300DF8928 /* Frameworks */,
				91A9A8EE28BF6A3300DF8928 /* Resources */,
			);
			buildRules = (
			);
			dependencies = (
			);
			name = Tests;
			productName = Tests;
			productReference = 91A9A8F028BF6A3300DF8928 /* Tests.xctest */;
			productType = "com.apple.product-type.bundle.unit-test";
		};
/* End PBXNativeTarget section */

/* Begin PBXProject section */
		4CF5D03F27143EEC00D705BE /* Project object */ = {
			isa = PBXProject;
			attributes = {
				LastSwiftUpdateCheck = 1340;
				LastUpgradeCheck = 1250;
				TargetAttributes = {
					4C537EDE299D3BA0006EFB94 = {
						CreatedOnToolsVersion = 14.2;
					};
					91A9A8EF28BF6A3300DF8928 = {
						CreatedOnToolsVersion = 13.4.1;
					};
				};
			};
			buildConfigurationList = 4CF5D04227143EEC00D705BE /* Build configuration list for PBXProject "ORLib" */;
			compatibilityVersion = "Xcode 9.3";
			developmentRegion = en;
			hasScannedForEncodings = 0;
			knownRegions = (
				en,
				Base,
			);
			mainGroup = 4CF5D03E27143EEB00D705BE;
			productRefGroup = 4CF5D04827143EEC00D705BE /* Products */;
			projectDirPath = "";
			projectRoot = "";
			targets = (
				91A9A8EF28BF6A3300DF8928 /* Tests */,
				4C537EDE299D3BA0006EFB94 /* ORLib */,
			);
		};
/* End PBXProject section */

/* Begin PBXResourcesBuildPhase section */
		4C537EDD299D3BA0006EFB94 /* Resources */ = {
			isa = PBXResourcesBuildPhase;
			buildActionMask = 2147483647;
			files = (
			);
			runOnlyForDeploymentPostprocessing = 0;
		};
		91A9A8EE28BF6A3300DF8928 /* Resources */ = {
			isa = PBXResourcesBuildPhase;
			buildActionMask = 2147483647;
			files = (
				91DD9FF029102A8B00912F79 /* test11.json in Resources */,
				91932F9328C66A3C00BABBA3 /* test1.json in Resources */,
				9156512A28FC6D6700062E16 /* test9.json in Resources */,
				91D2D11828E973BF0030E2FB /* test7.json in Resources */,
				91D2D11A28E988B10030E2FB /* test8.json in Resources */,
				91DD9FEE29102A5800912F79 /* test10.json in Resources */,
				91932F9628C6715C00BABBA3 /* test2.json in Resources */,
				91932F9828C6738A00BABBA3 /* test3.json in Resources */,
				91932F9C28C673DC00BABBA3 /* test4.json in Resources */,
				91932F9E28C6752C00BABBA3 /* test6.json in Resources */,
				91DF424E299FA79600DFF85E /* test13.json in Resources */,
				914F7D4429215D3500655A22 /* test12.json in Resources */,
				91932F9B28C673DC00BABBA3 /* test5.json in Resources */,
			);
			runOnlyForDeploymentPostprocessing = 0;
		};
/* End PBXResourcesBuildPhase section */

/* Begin PBXShellScriptBuildPhase section */
		42E045723516D58977A621BC /* [CP] Check Pods Manifest.lock */ = {
			isa = PBXShellScriptBuildPhase;
			buildActionMask = 2147483647;
			files = (
			);
			inputFileListPaths = (
			);
			inputPaths = (
				"${PODS_PODFILE_DIR_PATH}/Podfile.lock",
				"${PODS_ROOT}/Manifest.lock",
			);
			name = "[CP] Check Pods Manifest.lock";
			outputFileListPaths = (
			);
			outputPaths = (
				"$(DERIVED_FILE_DIR)/Pods-ORLib-checkManifestLockResult.txt",
			);
			runOnlyForDeploymentPostprocessing = 0;
			shellPath = /bin/sh;
			shellScript = "diff \"${PODS_PODFILE_DIR_PATH}/Podfile.lock\" \"${PODS_ROOT}/Manifest.lock\" > /dev/null\nif [ $? != 0 ] ; then\n    # print error to STDERR\n    echo \"error: The sandbox is not in sync with the Podfile.lock. Run 'pod install' or update your CocoaPods installation.\" >&2\n    exit 1\nfi\n# This output is used by Xcode 'outputs' to avoid re-running this script phase.\necho \"SUCCESS\" > \"${SCRIPT_OUTPUT_FILE_0}\"\n";
			showEnvVarsInLog = 0;
		};
/* End PBXShellScriptBuildPhase section */

/* Begin PBXSourcesBuildPhase section */
		4C537EDB299D3BA0006EFB94 /* Sources */ = {
			isa = PBXSourcesBuildPhase;
			buildActionMask = 2147483647;
			files = (
				4CB8B7BA29CAFB5200085BBD /* ORConsoleConfig.swift in Sources */,
				4CB8B7BB29CAFB5200085BBD /* ORAppInfo.swift in Sources */,
				4CB8B7BC29CAFB5200085BBD /* ProjectConfig.swift in Sources */,
				4CB8B7BD29CAFB5200085BBD /* ApiManager.swift in Sources */,
				4CB8B7BF29CAFB5200085BBD /* ConfigManager.swift in Sources */,
				4C649E6829C251A300FFBEA4 /* BleProvider.swift in Sources */,
				4CF5D07027143F2000D705BE /* ErrorManager.swift in Sources */,
				4CF5D07227143F2000D705BE /* Window+Utils.swift in Sources */,
				4C0E4A12274BE411008CB352 /* QrScannerProvider.swift in Sources */,
				4CF5D07727143F2000D705BE /* ORLinkConfig.swift in Sources */,
				4C2CE794274BB48500416B1A /* QrScannerViewController.swift in Sources */,
				4CF5D06E27143F2000D705BE /* ORViewController.swift in Sources */,
				4CF5D07327143F2000D705BE /* UIColor+Utils.swift in Sources */,
				4CF5D06D27143F2000D705BE /* ORTextInput.swift in Sources */,
				4CF5D07A27143F2000D705BE /* ORNotificationResource.swift in Sources */,
				4CF5D07827143F2000D705BE /* ORPushNotificationButton.swift in Sources */,
				4CF5D06A27143F2000D705BE /* GeofenceProvider.swift in Sources */,
				4CF5D06927143F2000D705BE /* StorageProvider.swift in Sources */,
				4CF5D07127143F2000D705BE /* Constants.swift in Sources */,
				4CF5D07B27143F2000D705BE /* HttpApiManager.swift in Sources */,
				4CF5D04B27143EEC00D705BE /* ORLib.swift in Sources */,
				4CF5D06B27143F2000D705BE /* PushNotificationProvider.swift in Sources */,
				4CF5D07527143F2000D705BE /* String+Utils.swift in Sources */,
				4C0E4A10274BDCE0008CB352 /* ScannerOverlayPreviewLayer.swift in Sources */,
				4CF5D07427143F2000D705BE /* Reachability.swift in Sources */,
				4CF5D07927143F2000D705BE /* ORPushNotificationAction.swift in Sources */,
			);
			runOnlyForDeploymentPostprocessing = 0;
		};
		91A9A8EC28BF6A3300DF8928 /* Sources */ = {
			isa = PBXSourcesBuildPhase;
			buildActionMask = 2147483647;
			files = (
				91A9A90128BF6EA000DF8928 /* FileApiManager.swift in Sources */,
				91A9A8F328BF6A3300DF8928 /* Tests.swift in Sources */,
				91A9A8FB28BF6A4900DF8928 /* ConfigManagerTest.swift in Sources */,
				91AA79F328D628E9005B9913 /* Fixture.swift in Sources */,
			);
			runOnlyForDeploymentPostprocessing = 0;
		};
/* End PBXSourcesBuildPhase section */

/* Begin XCBuildConfiguration section */
		4C537EE3299D3BA0006EFB94 /* Debug */ = {
			isa = XCBuildConfiguration;
			baseConfigurationReference = 6D810B7A4C47B5174F44A8CE /* Pods-ORLib.debug.xcconfig */;
			buildSettings = {
				CLANG_CXX_LANGUAGE_STANDARD = "gnu++20";
				CODE_SIGN_STYLE = Automatic;
				CURRENT_PROJECT_VERSION = 1;
				DEFINES_MODULE = YES;
				DEVELOPMENT_TEAM = 4AC88KZHJZ;
				DYLIB_COMPATIBILITY_VERSION = 1;
				DYLIB_CURRENT_VERSION = 1;
				DYLIB_INSTALL_NAME_BASE = "@rpath";
				GENERATE_INFOPLIST_FILE = YES;
				INFOPLIST_KEY_NSHumanReadableCopyright = "";
				INSTALL_PATH = "$(LOCAL_LIBRARY_DIR)/Frameworks";
				IPHONEOS_DEPLOYMENT_TARGET = 14.0;
				LD_RUNPATH_SEARCH_PATHS = (
					"$(inherited)",
					"@executable_path/Frameworks",
					"@loader_path/Frameworks",
				);
				MARKETING_VERSION = 1.0;
				PRODUCT_BUNDLE_IDENTIFIER = io.openremote.ORLibb;
				PRODUCT_NAME = "$(TARGET_NAME:c99extidentifier)";
				SKIP_INSTALL = YES;
				SWIFT_EMIT_LOC_STRINGS = YES;
				SWIFT_VERSION = 5.0;
				TARGETED_DEVICE_FAMILY = "1,2";
				VERSIONING_SYSTEM = "apple-generic";
				VERSION_INFO_PREFIX = "";
			};
			name = Debug;
		};
		4C537EE4299D3BA0006EFB94 /* Release */ = {
			isa = XCBuildConfiguration;
			baseConfigurationReference = F756B4974BD868B38AAE7D31 /* Pods-ORLib.release.xcconfig */;
			buildSettings = {
				CLANG_CXX_LANGUAGE_STANDARD = "gnu++20";
				CODE_SIGN_STYLE = Automatic;
				CURRENT_PROJECT_VERSION = 1;
				DEFINES_MODULE = YES;
				DEVELOPMENT_TEAM = 4AC88KZHJZ;
				DYLIB_COMPATIBILITY_VERSION = 1;
				DYLIB_CURRENT_VERSION = 1;
				DYLIB_INSTALL_NAME_BASE = "@rpath";
				GENERATE_INFOPLIST_FILE = YES;
				INFOPLIST_KEY_NSHumanReadableCopyright = "";
				INSTALL_PATH = "$(LOCAL_LIBRARY_DIR)/Frameworks";
				IPHONEOS_DEPLOYMENT_TARGET = 14.0;
				LD_RUNPATH_SEARCH_PATHS = (
					"$(inherited)",
					"@executable_path/Frameworks",
					"@loader_path/Frameworks",
				);
				MARKETING_VERSION = 1.0;
				PRODUCT_BUNDLE_IDENTIFIER = io.openremote.ORLibb;
				PRODUCT_NAME = "$(TARGET_NAME:c99extidentifier)";
				SKIP_INSTALL = YES;
				SWIFT_EMIT_LOC_STRINGS = YES;
				SWIFT_VERSION = 5.0;
				TARGETED_DEVICE_FAMILY = "1,2";
				VERSIONING_SYSTEM = "apple-generic";
				VERSION_INFO_PREFIX = "";
			};
			name = Release;
		};
		4CF5D04C27143EEC00D705BE /* Debug */ = {
			isa = XCBuildConfiguration;
			buildSettings = {
				ALWAYS_SEARCH_USER_PATHS = NO;
				CLANG_ANALYZER_NONNULL = YES;
				CLANG_ANALYZER_NUMBER_OBJECT_CONVERSION = YES_AGGRESSIVE;
				CLANG_CXX_LANGUAGE_STANDARD = "gnu++14";
				CLANG_CXX_LIBRARY = "libc++";
				CLANG_ENABLE_MODULES = YES;
				CLANG_ENABLE_OBJC_ARC = YES;
				CLANG_ENABLE_OBJC_WEAK = YES;
				CLANG_WARN_BLOCK_CAPTURE_AUTORELEASING = YES;
				CLANG_WARN_BOOL_CONVERSION = YES;
				CLANG_WARN_COMMA = YES;
				CLANG_WARN_CONSTANT_CONVERSION = YES;
				CLANG_WARN_DEPRECATED_OBJC_IMPLEMENTATIONS = YES;
				CLANG_WARN_DIRECT_OBJC_ISA_USAGE = YES_ERROR;
				CLANG_WARN_DOCUMENTATION_COMMENTS = YES;
				CLANG_WARN_EMPTY_BODY = YES;
				CLANG_WARN_ENUM_CONVERSION = YES;
				CLANG_WARN_INFINITE_RECURSION = YES;
				CLANG_WARN_INT_CONVERSION = YES;
				CLANG_WARN_NON_LITERAL_NULL_CONVERSION = YES;
				CLANG_WARN_OBJC_IMPLICIT_RETAIN_SELF = YES;
				CLANG_WARN_OBJC_LITERAL_CONVERSION = YES;
				CLANG_WARN_OBJC_ROOT_CLASS = YES_ERROR;
				CLANG_WARN_QUOTED_INCLUDE_IN_FRAMEWORK_HEADER = YES;
				CLANG_WARN_RANGE_LOOP_ANALYSIS = YES;
				CLANG_WARN_STRICT_PROTOTYPES = YES;
				CLANG_WARN_SUSPICIOUS_MOVE = YES;
				CLANG_WARN_UNGUARDED_AVAILABILITY = YES_AGGRESSIVE;
				CLANG_WARN_UNREACHABLE_CODE = YES;
				CLANG_WARN__DUPLICATE_METHOD_MATCH = YES;
				COPY_PHASE_STRIP = NO;
				DEBUG_INFORMATION_FORMAT = dwarf;
				ENABLE_STRICT_OBJC_MSGSEND = YES;
				ENABLE_TESTABILITY = YES;
				GCC_C_LANGUAGE_STANDARD = gnu11;
				GCC_DYNAMIC_NO_PIC = NO;
				GCC_NO_COMMON_BLOCKS = YES;
				GCC_OPTIMIZATION_LEVEL = 0;
				GCC_PREPROCESSOR_DEFINITIONS = (
					"DEBUG=1",
					"$(inherited)",
				);
				GCC_WARN_64_TO_32_BIT_CONVERSION = YES;
				GCC_WARN_ABOUT_RETURN_TYPE = YES_ERROR;
				GCC_WARN_UNDECLARED_SELECTOR = YES;
				GCC_WARN_UNINITIALIZED_AUTOS = YES_AGGRESSIVE;
				GCC_WARN_UNUSED_FUNCTION = YES;
				GCC_WARN_UNUSED_VARIABLE = YES;
				IPHONEOS_DEPLOYMENT_TARGET = 14.0;
				MTL_ENABLE_DEBUG_INFO = INCLUDE_SOURCE;
				MTL_FAST_MATH = YES;
				ONLY_ACTIVE_ARCH = YES;
				OTHER_LDFLAGS = "$(inherited)";
				SDKROOT = iphoneos;
				SWIFT_ACTIVE_COMPILATION_CONDITIONS = DEBUG;
				SWIFT_OPTIMIZATION_LEVEL = "-Onone";
			};
			name = Debug;
		};
		4CF5D04D27143EEC00D705BE /* Release */ = {
			isa = XCBuildConfiguration;
			buildSettings = {
				ALWAYS_SEARCH_USER_PATHS = NO;
				CLANG_ANALYZER_NONNULL = YES;
				CLANG_ANALYZER_NUMBER_OBJECT_CONVERSION = YES_AGGRESSIVE;
				CLANG_CXX_LANGUAGE_STANDARD = "gnu++14";
				CLANG_CXX_LIBRARY = "libc++";
				CLANG_ENABLE_MODULES = YES;
				CLANG_ENABLE_OBJC_ARC = YES;
				CLANG_ENABLE_OBJC_WEAK = YES;
				CLANG_WARN_BLOCK_CAPTURE_AUTORELEASING = YES;
				CLANG_WARN_BOOL_CONVERSION = YES;
				CLANG_WARN_COMMA = YES;
				CLANG_WARN_CONSTANT_CONVERSION = YES;
				CLANG_WARN_DEPRECATED_OBJC_IMPLEMENTATIONS = YES;
				CLANG_WARN_DIRECT_OBJC_ISA_USAGE = YES_ERROR;
				CLANG_WARN_DOCUMENTATION_COMMENTS = YES;
				CLANG_WARN_EMPTY_BODY = YES;
				CLANG_WARN_ENUM_CONVERSION = YES;
				CLANG_WARN_INFINITE_RECURSION = YES;
				CLANG_WARN_INT_CONVERSION = YES;
				CLANG_WARN_NON_LITERAL_NULL_CONVERSION = YES;
				CLANG_WARN_OBJC_IMPLICIT_RETAIN_SELF = YES;
				CLANG_WARN_OBJC_LITERAL_CONVERSION = YES;
				CLANG_WARN_OBJC_ROOT_CLASS = YES_ERROR;
				CLANG_WARN_QUOTED_INCLUDE_IN_FRAMEWORK_HEADER = YES;
				CLANG_WARN_RANGE_LOOP_ANALYSIS = YES;
				CLANG_WARN_STRICT_PROTOTYPES = YES;
				CLANG_WARN_SUSPICIOUS_MOVE = YES;
				CLANG_WARN_UNGUARDED_AVAILABILITY = YES_AGGRESSIVE;
				CLANG_WARN_UNREACHABLE_CODE = YES;
				CLANG_WARN__DUPLICATE_METHOD_MATCH = YES;
				COPY_PHASE_STRIP = NO;
				DEBUG_INFORMATION_FORMAT = "dwarf-with-dsym";
				ENABLE_NS_ASSERTIONS = NO;
				ENABLE_STRICT_OBJC_MSGSEND = YES;
				GCC_C_LANGUAGE_STANDARD = gnu11;
				GCC_NO_COMMON_BLOCKS = YES;
				GCC_WARN_64_TO_32_BIT_CONVERSION = YES;
				GCC_WARN_ABOUT_RETURN_TYPE = YES_ERROR;
				GCC_WARN_UNDECLARED_SELECTOR = YES;
				GCC_WARN_UNINITIALIZED_AUTOS = YES_AGGRESSIVE;
				GCC_WARN_UNUSED_FUNCTION = YES;
				GCC_WARN_UNUSED_VARIABLE = YES;
				IPHONEOS_DEPLOYMENT_TARGET = 14.0;
				MTL_ENABLE_DEBUG_INFO = NO;
				MTL_FAST_MATH = YES;
				OTHER_LDFLAGS = "$(inherited)";
				SDKROOT = iphoneos;
				SWIFT_COMPILATION_MODE = wholemodule;
				SWIFT_OPTIMIZATION_LEVEL = "-O";
				VALIDATE_PRODUCT = YES;
			};
			name = Release;
		};
		91A9A8F828BF6A3300DF8928 /* Debug */ = {
			isa = XCBuildConfiguration;
			buildSettings = {
				CLANG_CXX_LANGUAGE_STANDARD = "gnu++17";
				CODE_SIGN_STYLE = Automatic;
				CURRENT_PROJECT_VERSION = 1;
				DEVELOPMENT_TEAM = 4AC88KZHJZ;
				GENERATE_INFOPLIST_FILE = YES;
				IPHONEOS_DEPLOYMENT_TARGET = 15.5;
				MARKETING_VERSION = 1.0;
				PRODUCT_BUNDLE_IDENTIFIER = io.openremote.Tests;
				PRODUCT_NAME = "$(TARGET_NAME)";
				SWIFT_EMIT_LOC_STRINGS = NO;
				SWIFT_VERSION = 5.0;
				TARGETED_DEVICE_FAMILY = "1,2";
			};
			name = Debug;
		};
		91A9A8F928BF6A3300DF8928 /* Release */ = {
			isa = XCBuildConfiguration;
			buildSettings = {
				CLANG_CXX_LANGUAGE_STANDARD = "gnu++17";
				CODE_SIGN_STYLE = Automatic;
				CURRENT_PROJECT_VERSION = 1;
				DEVELOPMENT_TEAM = 4AC88KZHJZ;
				GENERATE_INFOPLIST_FILE = YES;
				IPHONEOS_DEPLOYMENT_TARGET = 15.5;
				MARKETING_VERSION = 1.0;
				PRODUCT_BUNDLE_IDENTIFIER = io.openremote.Tests;
				PRODUCT_NAME = "$(TARGET_NAME)";
				SWIFT_EMIT_LOC_STRINGS = NO;
				SWIFT_VERSION = 5.0;
				TARGETED_DEVICE_FAMILY = "1,2";
			};
			name = Release;
		};
/* End XCBuildConfiguration section */

/* Begin XCConfigurationList section */
		4C537EE5299D3BA0006EFB94 /* Build configuration list for PBXNativeTarget "ORLib" */ = {
			isa = XCConfigurationList;
			buildConfigurations = (
				4C537EE3299D3BA0006EFB94 /* Debug */,
				4C537EE4299D3BA0006EFB94 /* Release */,
			);
			defaultConfigurationIsVisible = 0;
			defaultConfigurationName = Release;
		};
		4CF5D04227143EEC00D705BE /* Build configuration list for PBXProject "ORLib" */ = {
			isa = XCConfigurationList;
			buildConfigurations = (
				4CF5D04C27143EEC00D705BE /* Debug */,
				4CF5D04D27143EEC00D705BE /* Release */,
			);
			defaultConfigurationIsVisible = 0;
			defaultConfigurationName = Release;
		};
		91A9A8F728BF6A3300DF8928 /* Build configuration list for PBXNativeTarget "Tests" */ = {
			isa = XCConfigurationList;
			buildConfigurations = (
				91A9A8F828BF6A3300DF8928 /* Debug */,
				91A9A8F928BF6A3300DF8928 /* Release */,
			);
			defaultConfigurationIsVisible = 0;
			defaultConfigurationName = Release;
		};
/* End XCConfigurationList section */
	};
	rootObject = 4CF5D03F27143EEC00D705BE /* Project object */;
}<|MERGE_RESOLUTION|>--- conflicted
+++ resolved
@@ -56,12 +56,6 @@
 /* End PBXBuildFile section */
 
 /* Begin PBXFileReference section */
-<<<<<<< HEAD
-		00E2F1C1D04B6576AE83F054 /* Pods-ORLib.release.xcconfig */ = {isa = PBXFileReference; includeInIndex = 1; lastKnownFileType = text.xcconfig; name = "Pods-ORLib.release.xcconfig"; path = "../../../Users/michael/Documents/Projects/OR/openremote/console/iOS/GenericApp/Pods/Target Support Files/Pods-ORLib/Pods-ORLib.release.xcconfig"; sourceTree = "<group>"; };
-		38A2074B5ACA112DAAEE17DD /* Pods-ORLibb.debug.xcconfig */ = {isa = PBXFileReference; includeInIndex = 1; lastKnownFileType = text.xcconfig; name = "Pods-ORLibb.debug.xcconfig"; path = "../../../michael/Documents/Projects/OR/k2/console/iOS/K2/Pods/Target Support Files/Pods-ORLibb/Pods-ORLibb.debug.xcconfig"; sourceTree = "<group>"; };
-		39617E7CE27B653F072B33C8 /* Pods-ORLib.debug.xcconfig */ = {isa = PBXFileReference; includeInIndex = 1; lastKnownFileType = text.xcconfig; name = "Pods-ORLib.debug.xcconfig"; path = "../../../Users/michael/Documents/Projects/OR/openremote/console/iOS/GenericApp/Pods/Target Support Files/Pods-ORLib/Pods-ORLib.debug.xcconfig"; sourceTree = "<group>"; };
-=======
->>>>>>> 0b93d8da
 		4C0E4A0F274BDCE0008CB352 /* ScannerOverlayPreviewLayer.swift */ = {isa = PBXFileReference; lastKnownFileType = sourcecode.swift; path = ScannerOverlayPreviewLayer.swift; sourceTree = "<group>"; };
 		4C0E4A11274BE411008CB352 /* QrScannerProvider.swift */ = {isa = PBXFileReference; lastKnownFileType = sourcecode.swift; path = QrScannerProvider.swift; sourceTree = "<group>"; };
 		4C2CE793274BB48500416B1A /* QrScannerViewController.swift */ = {isa = PBXFileReference; lastKnownFileType = sourcecode.swift; path = QrScannerViewController.swift; sourceTree = "<group>"; };
@@ -112,12 +106,8 @@
 		91D2D11928E988B10030E2FB /* test8.json */ = {isa = PBXFileReference; fileEncoding = 4; lastKnownFileType = text.json; path = test8.json; sourceTree = "<group>"; };
 		91DD9FED2910280900912F79 /* test10.json */ = {isa = PBXFileReference; lastKnownFileType = text.json; path = test10.json; sourceTree = "<group>"; };
 		91DD9FEF29102A8B00912F79 /* test11.json */ = {isa = PBXFileReference; lastKnownFileType = text.json; path = test11.json; sourceTree = "<group>"; };
-<<<<<<< HEAD
 		91DF424D299FA79600DFF85E /* test13.json */ = {isa = PBXFileReference; fileEncoding = 4; lastKnownFileType = text.json; path = test13.json; sourceTree = "<group>"; };
-		F6D6FFE4D6581C04D4FA51A7 /* Pods-ORLibb.release.xcconfig */ = {isa = PBXFileReference; includeInIndex = 1; lastKnownFileType = text.xcconfig; name = "Pods-ORLibb.release.xcconfig"; path = "../../../michael/Documents/Projects/OR/k2/console/iOS/K2/Pods/Target Support Files/Pods-ORLibb/Pods-ORLibb.release.xcconfig"; sourceTree = "<group>"; };
-=======
 		F756B4974BD868B38AAE7D31 /* Pods-ORLib.release.xcconfig */ = {isa = PBXFileReference; includeInIndex = 1; lastKnownFileType = text.xcconfig; name = "Pods-ORLib.release.xcconfig"; path = "Target Support Files/Pods-ORLib/Pods-ORLib.release.xcconfig"; sourceTree = "<group>"; };
->>>>>>> 0b93d8da
 /* End PBXFileReference section */
 
 /* Begin PBXFrameworksBuildPhase section */
@@ -301,25 +291,6 @@
 /* End PBXHeadersBuildPhase section */
 
 /* Begin PBXNativeTarget section */
-		4C537EDE299D3BA0006EFB94 /* ORLib */ = {
-			isa = PBXNativeTarget;
-			buildConfigurationList = 4C537EE5299D3BA0006EFB94 /* Build configuration list for PBXNativeTarget "ORLib" */;
-			buildPhases = (
-				42E045723516D58977A621BC /* [CP] Check Pods Manifest.lock */,
-				4C537EDA299D3BA0006EFB94 /* Headers */,
-				4C537EDB299D3BA0006EFB94 /* Sources */,
-				4C537EDC299D3BA0006EFB94 /* Frameworks */,
-				4C537EDD299D3BA0006EFB94 /* Resources */,
-			);
-			buildRules = (
-			);
-			dependencies = (
-			);
-			name = ORLib;
-			productName = ORLibb;
-			productReference = 4C537EDF299D3BA0006EFB94 /* ORLib.framework */;
-			productType = "com.apple.product-type.framework";
-		};
 		91A9A8EF28BF6A3300DF8928 /* Tests */ = {
 			isa = PBXNativeTarget;
 			buildConfigurationList = 91A9A8F728BF6A3300DF8928 /* Build configuration list for PBXNativeTarget "Tests" */;
@@ -476,72 +447,6 @@
 /* End PBXSourcesBuildPhase section */
 
 /* Begin XCBuildConfiguration section */
-		4C537EE3299D3BA0006EFB94 /* Debug */ = {
-			isa = XCBuildConfiguration;
-			baseConfigurationReference = 6D810B7A4C47B5174F44A8CE /* Pods-ORLib.debug.xcconfig */;
-			buildSettings = {
-				CLANG_CXX_LANGUAGE_STANDARD = "gnu++20";
-				CODE_SIGN_STYLE = Automatic;
-				CURRENT_PROJECT_VERSION = 1;
-				DEFINES_MODULE = YES;
-				DEVELOPMENT_TEAM = 4AC88KZHJZ;
-				DYLIB_COMPATIBILITY_VERSION = 1;
-				DYLIB_CURRENT_VERSION = 1;
-				DYLIB_INSTALL_NAME_BASE = "@rpath";
-				GENERATE_INFOPLIST_FILE = YES;
-				INFOPLIST_KEY_NSHumanReadableCopyright = "";
-				INSTALL_PATH = "$(LOCAL_LIBRARY_DIR)/Frameworks";
-				IPHONEOS_DEPLOYMENT_TARGET = 14.0;
-				LD_RUNPATH_SEARCH_PATHS = (
-					"$(inherited)",
-					"@executable_path/Frameworks",
-					"@loader_path/Frameworks",
-				);
-				MARKETING_VERSION = 1.0;
-				PRODUCT_BUNDLE_IDENTIFIER = io.openremote.ORLibb;
-				PRODUCT_NAME = "$(TARGET_NAME:c99extidentifier)";
-				SKIP_INSTALL = YES;
-				SWIFT_EMIT_LOC_STRINGS = YES;
-				SWIFT_VERSION = 5.0;
-				TARGETED_DEVICE_FAMILY = "1,2";
-				VERSIONING_SYSTEM = "apple-generic";
-				VERSION_INFO_PREFIX = "";
-			};
-			name = Debug;
-		};
-		4C537EE4299D3BA0006EFB94 /* Release */ = {
-			isa = XCBuildConfiguration;
-			baseConfigurationReference = F756B4974BD868B38AAE7D31 /* Pods-ORLib.release.xcconfig */;
-			buildSettings = {
-				CLANG_CXX_LANGUAGE_STANDARD = "gnu++20";
-				CODE_SIGN_STYLE = Automatic;
-				CURRENT_PROJECT_VERSION = 1;
-				DEFINES_MODULE = YES;
-				DEVELOPMENT_TEAM = 4AC88KZHJZ;
-				DYLIB_COMPATIBILITY_VERSION = 1;
-				DYLIB_CURRENT_VERSION = 1;
-				DYLIB_INSTALL_NAME_BASE = "@rpath";
-				GENERATE_INFOPLIST_FILE = YES;
-				INFOPLIST_KEY_NSHumanReadableCopyright = "";
-				INSTALL_PATH = "$(LOCAL_LIBRARY_DIR)/Frameworks";
-				IPHONEOS_DEPLOYMENT_TARGET = 14.0;
-				LD_RUNPATH_SEARCH_PATHS = (
-					"$(inherited)",
-					"@executable_path/Frameworks",
-					"@loader_path/Frameworks",
-				);
-				MARKETING_VERSION = 1.0;
-				PRODUCT_BUNDLE_IDENTIFIER = io.openremote.ORLibb;
-				PRODUCT_NAME = "$(TARGET_NAME:c99extidentifier)";
-				SKIP_INSTALL = YES;
-				SWIFT_EMIT_LOC_STRINGS = YES;
-				SWIFT_VERSION = 5.0;
-				TARGETED_DEVICE_FAMILY = "1,2";
-				VERSIONING_SYSTEM = "apple-generic";
-				VERSION_INFO_PREFIX = "";
-			};
-			name = Release;
-		};
 		4CF5D04C27143EEC00D705BE /* Debug */ = {
 			isa = XCBuildConfiguration;
 			buildSettings = {
