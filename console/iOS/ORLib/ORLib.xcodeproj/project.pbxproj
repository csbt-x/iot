// !$*UTF8*$!
{
	archiveVersion = 1;
	classes = {
	};
	objectVersion = 50;
	objects = {

/* Begin PBXBuildFile section */
		4C0E4A10274BDCE0008CB352 /* ScannerOverlayPreviewLayer.swift in Sources */ = {isa = PBXBuildFile; fileRef = 4C0E4A0F274BDCE0008CB352 /* ScannerOverlayPreviewLayer.swift */; };
		4C0E4A12274BE411008CB352 /* QrScannerProvider.swift in Sources */ = {isa = PBXBuildFile; fileRef = 4C0E4A11274BE411008CB352 /* QrScannerProvider.swift */; };
		4C2CE794274BB48500416B1A /* QrScannerViewController.swift in Sources */ = {isa = PBXBuildFile; fileRef = 4C2CE793274BB48500416B1A /* QrScannerViewController.swift */; };
		4CF5D04B27143EEC00D705BE /* ORLib.swift in Sources */ = {isa = PBXBuildFile; fileRef = 4CF5D04A27143EEC00D705BE /* ORLib.swift */; };
		4CF5D06927143F2000D705BE /* StorageProvider.swift in Sources */ = {isa = PBXBuildFile; fileRef = 4CF5D05227143F1F00D705BE /* StorageProvider.swift */; };
		4CF5D06A27143F2000D705BE /* GeofenceProvider.swift in Sources */ = {isa = PBXBuildFile; fileRef = 4CF5D05327143F1F00D705BE /* GeofenceProvider.swift */; };
		4CF5D06B27143F2000D705BE /* PushNotificationProvider.swift in Sources */ = {isa = PBXBuildFile; fileRef = 4CF5D05427143F1F00D705BE /* PushNotificationProvider.swift */; };
		4CF5D06D27143F2000D705BE /* ORTextInput.swift in Sources */ = {isa = PBXBuildFile; fileRef = 4CF5D05727143F1F00D705BE /* ORTextInput.swift */; };
		4CF5D06E27143F2000D705BE /* ORViewController.swift in Sources */ = {isa = PBXBuildFile; fileRef = 4CF5D05827143F1F00D705BE /* ORViewController.swift */; };
		4CF5D07027143F2000D705BE /* ErrorManager.swift in Sources */ = {isa = PBXBuildFile; fileRef = 4CF5D05A27143F1F00D705BE /* ErrorManager.swift */; };
		4CF5D07127143F2000D705BE /* Constants.swift in Sources */ = {isa = PBXBuildFile; fileRef = 4CF5D05C27143F1F00D705BE /* Constants.swift */; };
		4CF5D07227143F2000D705BE /* Window+Utils.swift in Sources */ = {isa = PBXBuildFile; fileRef = 4CF5D05D27143F1F00D705BE /* Window+Utils.swift */; };
		4CF5D07327143F2000D705BE /* UIColor+Utils.swift in Sources */ = {isa = PBXBuildFile; fileRef = 4CF5D05E27143F1F00D705BE /* UIColor+Utils.swift */; };
		4CF5D07427143F2000D705BE /* Reachability.swift in Sources */ = {isa = PBXBuildFile; fileRef = 4CF5D05F27143F1F00D705BE /* Reachability.swift */; };
		4CF5D07527143F2000D705BE /* String+Utils.swift in Sources */ = {isa = PBXBuildFile; fileRef = 4CF5D06027143F1F00D705BE /* String+Utils.swift */; };
		4CF5D07627143F2000D705BE /* ORAppConfig.swift in Sources */ = {isa = PBXBuildFile; fileRef = 4CF5D06227143F1F00D705BE /* ORAppConfig.swift */; };
		4CF5D07727143F2000D705BE /* ORLinkConfig.swift in Sources */ = {isa = PBXBuildFile; fileRef = 4CF5D06327143F1F00D705BE /* ORLinkConfig.swift */; };
		4CF5D07827143F2000D705BE /* ORPushNotificationButton.swift in Sources */ = {isa = PBXBuildFile; fileRef = 4CF5D06427143F1F00D705BE /* ORPushNotificationButton.swift */; };
		4CF5D07927143F2000D705BE /* ORPushNotificationAction.swift in Sources */ = {isa = PBXBuildFile; fileRef = 4CF5D06527143F1F00D705BE /* ORPushNotificationAction.swift */; };
		4CF5D07A27143F2000D705BE /* ORNotificationResource.swift in Sources */ = {isa = PBXBuildFile; fileRef = 4CF5D06727143F1F00D705BE /* ORNotificationResource.swift */; };
		4CF5D07B27143F2000D705BE /* ApiManager.swift in Sources */ = {isa = PBXBuildFile; fileRef = 4CF5D06827143F1F00D705BE /* ApiManager.swift */; };
		ABD81191A88B3D7A8B2E66B6 /* Pods_ORLib.framework in Frameworks */ = {isa = PBXBuildFile; fileRef = 41E56A0D7E49334C15A35CB4 /* Pods_ORLib.framework */; };
/* End PBXBuildFile section */

/* Begin PBXCopyFilesBuildPhase section */
		4CF5D04527143EEC00D705BE /* CopyFiles */ = {
			isa = PBXCopyFilesBuildPhase;
			buildActionMask = 2147483647;
			dstPath = "include/$(PRODUCT_NAME)";
			dstSubfolderSpec = 16;
			files = (
			);
			runOnlyForDeploymentPostprocessing = 0;
		};
/* End PBXCopyFilesBuildPhase section */

/* Begin PBXFileReference section */
		37A59C1C5EEB5A3027F557D0 /* Pods-ORLib.release.xcconfig */ = {isa = PBXFileReference; includeInIndex = 1; lastKnownFileType = text.xcconfig; name = "Pods-ORLib.release.xcconfig"; path = "../../../Users/michael/Documents/OR/Code/openremote/console/iOS/GenericApp/Pods/Target Support Files/Pods-ORLib/Pods-ORLib.release.xcconfig"; sourceTree = "<group>"; };
		3F2140D7DCE68D42273B346B /* Pods-ORLib.debug.xcconfig */ = {isa = PBXFileReference; includeInIndex = 1; lastKnownFileType = text.xcconfig; name = "Pods-ORLib.debug.xcconfig"; path = "../../../Users/michael/Documents/OR/Code/openremote/console/iOS/GenericApp/Pods/Target Support Files/Pods-ORLib/Pods-ORLib.debug.xcconfig"; sourceTree = "<group>"; };
		41E56A0D7E49334C15A35CB4 /* Pods_ORLib.framework */ = {isa = PBXFileReference; explicitFileType = wrapper.framework; includeInIndex = 0; path = Pods_ORLib.framework; sourceTree = BUILT_PRODUCTS_DIR; };
		4C0E4A0F274BDCE0008CB352 /* ScannerOverlayPreviewLayer.swift */ = {isa = PBXFileReference; lastKnownFileType = sourcecode.swift; path = ScannerOverlayPreviewLayer.swift; sourceTree = "<group>"; };
		4C0E4A11274BE411008CB352 /* QrScannerProvider.swift */ = {isa = PBXFileReference; lastKnownFileType = sourcecode.swift; path = QrScannerProvider.swift; sourceTree = "<group>"; };
		4C2CE793274BB48500416B1A /* QrScannerViewController.swift */ = {isa = PBXFileReference; lastKnownFileType = sourcecode.swift; path = QrScannerViewController.swift; sourceTree = "<group>"; };
		4CC64C3E27C3CDD400A2FA4C /* Media.xcassets */ = {isa = PBXFileReference; lastKnownFileType = folder.assetcatalog; path = Media.xcassets; sourceTree = "<group>"; };
		4CF5D04727143EEC00D705BE /* libORLib.a */ = {isa = PBXFileReference; explicitFileType = archive.ar; includeInIndex = 0; path = libORLib.a; sourceTree = BUILT_PRODUCTS_DIR; };
		4CF5D04A27143EEC00D705BE /* ORLib.swift */ = {isa = PBXFileReference; lastKnownFileType = sourcecode.swift; path = ORLib.swift; sourceTree = "<group>"; };
		4CF5D05227143F1F00D705BE /* StorageProvider.swift */ = {isa = PBXFileReference; fileEncoding = 4; lastKnownFileType = sourcecode.swift; path = StorageProvider.swift; sourceTree = "<group>"; };
		4CF5D05327143F1F00D705BE /* GeofenceProvider.swift */ = {isa = PBXFileReference; fileEncoding = 4; lastKnownFileType = sourcecode.swift; path = GeofenceProvider.swift; sourceTree = "<group>"; };
		4CF5D05427143F1F00D705BE /* PushNotificationProvider.swift */ = {isa = PBXFileReference; fileEncoding = 4; lastKnownFileType = sourcecode.swift; path = PushNotificationProvider.swift; sourceTree = "<group>"; };
		4CF5D05727143F1F00D705BE /* ORTextInput.swift */ = {isa = PBXFileReference; fileEncoding = 4; lastKnownFileType = sourcecode.swift; path = ORTextInput.swift; sourceTree = "<group>"; };
		4CF5D05827143F1F00D705BE /* ORViewController.swift */ = {isa = PBXFileReference; fileEncoding = 4; lastKnownFileType = sourcecode.swift; path = ORViewController.swift; sourceTree = "<group>"; };
		4CF5D05A27143F1F00D705BE /* ErrorManager.swift */ = {isa = PBXFileReference; fileEncoding = 4; lastKnownFileType = sourcecode.swift; path = ErrorManager.swift; sourceTree = "<group>"; };
		4CF5D05C27143F1F00D705BE /* Constants.swift */ = {isa = PBXFileReference; fileEncoding = 4; lastKnownFileType = sourcecode.swift; path = Constants.swift; sourceTree = "<group>"; };
		4CF5D05D27143F1F00D705BE /* Window+Utils.swift */ = {isa = PBXFileReference; fileEncoding = 4; lastKnownFileType = sourcecode.swift; path = "Window+Utils.swift"; sourceTree = "<group>"; };
		4CF5D05E27143F1F00D705BE /* UIColor+Utils.swift */ = {isa = PBXFileReference; fileEncoding = 4; lastKnownFileType = sourcecode.swift; path = "UIColor+Utils.swift"; sourceTree = "<group>"; };
		4CF5D05F27143F1F00D705BE /* Reachability.swift */ = {isa = PBXFileReference; fileEncoding = 4; lastKnownFileType = sourcecode.swift; path = Reachability.swift; sourceTree = "<group>"; };
		4CF5D06027143F1F00D705BE /* String+Utils.swift */ = {isa = PBXFileReference; fileEncoding = 4; lastKnownFileType = sourcecode.swift; path = "String+Utils.swift"; sourceTree = "<group>"; };
		4CF5D06227143F1F00D705BE /* ORAppConfig.swift */ = {isa = PBXFileReference; fileEncoding = 4; lastKnownFileType = sourcecode.swift; path = ORAppConfig.swift; sourceTree = "<group>"; };
		4CF5D06327143F1F00D705BE /* ORLinkConfig.swift */ = {isa = PBXFileReference; fileEncoding = 4; lastKnownFileType = sourcecode.swift; path = ORLinkConfig.swift; sourceTree = "<group>"; };
		4CF5D06427143F1F00D705BE /* ORPushNotificationButton.swift */ = {isa = PBXFileReference; fileEncoding = 4; lastKnownFileType = sourcecode.swift; path = ORPushNotificationButton.swift; sourceTree = "<group>"; };
		4CF5D06527143F1F00D705BE /* ORPushNotificationAction.swift */ = {isa = PBXFileReference; fileEncoding = 4; lastKnownFileType = sourcecode.swift; path = ORPushNotificationAction.swift; sourceTree = "<group>"; };
		4CF5D06727143F1F00D705BE /* ORNotificationResource.swift */ = {isa = PBXFileReference; fileEncoding = 4; lastKnownFileType = sourcecode.swift; path = ORNotificationResource.swift; sourceTree = "<group>"; };
		4CF5D06827143F1F00D705BE /* ApiManager.swift */ = {isa = PBXFileReference; fileEncoding = 4; lastKnownFileType = sourcecode.swift; path = ApiManager.swift; sourceTree = "<group>"; };
<<<<<<< HEAD
=======
    
>>>>>>> bcfc9a58
/* End PBXFileReference section */

/* Begin PBXFrameworksBuildPhase section */
		4CF5D04427143EEC00D705BE /* Frameworks */ = {
			isa = PBXFrameworksBuildPhase;
			buildActionMask = 2147483647;
			files = (
				ABD81191A88B3D7A8B2E66B6 /* Pods_ORLib.framework in Frameworks */,
			);
			runOnlyForDeploymentPostprocessing = 0;
		};
/* End PBXFrameworksBuildPhase section */

/* Begin PBXGroup section */
		15E46D9A67E43A8180E89721 /* Pods */ = {
			isa = PBXGroup;
			children = (
				3F2140D7DCE68D42273B346B /* Pods-ORLib.debug.xcconfig */,
				37A59C1C5EEB5A3027F557D0 /* Pods-ORLib.release.xcconfig */,
			);
			name = Pods;
			path = ../../../../../../../../../Desktop/K2/Pods;
			sourceTree = "<group>";
		};
		4CF5D03E27143EEB00D705BE = {
			isa = PBXGroup;
			children = (
				4CC64C3E27C3CDD400A2FA4C /* Media.xcassets */,
				4CF5D04927143EEC00D705BE /* ORLib */,
				4CF5D04827143EEC00D705BE /* Products */,
				15E46D9A67E43A8180E89721 /* Pods */,
				717C35290053DAF6024CFEA7 /* Frameworks */,
			);
			sourceTree = "<group>";
		};
		4CF5D04827143EEC00D705BE /* Products */ = {
			isa = PBXGroup;
			children = (
				4CF5D04727143EEC00D705BE /* libORLib.a */,
			);
			name = Products;
			sourceTree = "<group>";
		};
		4CF5D04927143EEC00D705BE /* ORLib */ = {
			isa = PBXGroup;
			children = (
				4CF5D05127143F1F00D705BE /* ConsoleProviders */,
				4CF5D06127143F1F00D705BE /* Models */,
				4CF5D06627143F1F00D705BE /* Network */,
				4CF5D05527143F1F00D705BE /* UI */,
				4CF5D05B27143F1F00D705BE /* Utils */,
				4CF5D04A27143EEC00D705BE /* ORLib.swift */,
			);
			path = ORLib;
			sourceTree = "<group>";
		};
		4CF5D05127143F1F00D705BE /* ConsoleProviders */ = {
			isa = PBXGroup;
			children = (
				4CF5D05227143F1F00D705BE /* StorageProvider.swift */,
				4CF5D05327143F1F00D705BE /* GeofenceProvider.swift */,
				4CF5D05427143F1F00D705BE /* PushNotificationProvider.swift */,
				4C0E4A11274BE411008CB352 /* QrScannerProvider.swift */,
			);
			path = ConsoleProviders;
			sourceTree = "<group>";
		};
		4CF5D05527143F1F00D705BE /* UI */ = {
			isa = PBXGroup;
			children = (
				4CF5D05727143F1F00D705BE /* ORTextInput.swift */,
				4CF5D05827143F1F00D705BE /* ORViewController.swift */,
				4CF5D05A27143F1F00D705BE /* ErrorManager.swift */,
				4C2CE793274BB48500416B1A /* QrScannerViewController.swift */,
				4C0E4A0F274BDCE0008CB352 /* ScannerOverlayPreviewLayer.swift */,
			);
			path = UI;
			sourceTree = "<group>";
		};
		4CF5D05B27143F1F00D705BE /* Utils */ = {
			isa = PBXGroup;
			children = (
				4CF5D05C27143F1F00D705BE /* Constants.swift */,
				4CF5D05D27143F1F00D705BE /* Window+Utils.swift */,
				4CF5D05E27143F1F00D705BE /* UIColor+Utils.swift */,
				4CF5D05F27143F1F00D705BE /* Reachability.swift */,
				4CF5D06027143F1F00D705BE /* String+Utils.swift */,
			);
			path = Utils;
			sourceTree = "<group>";
		};
		4CF5D06127143F1F00D705BE /* Models */ = {
			isa = PBXGroup;
			children = (
				4CF5D06227143F1F00D705BE /* ORAppConfig.swift */,
				4CF5D06327143F1F00D705BE /* ORLinkConfig.swift */,
				4CF5D06427143F1F00D705BE /* ORPushNotificationButton.swift */,
				4CF5D06527143F1F00D705BE /* ORPushNotificationAction.swift */,
			);
			path = Models;
			sourceTree = "<group>";
		};
		4CF5D06627143F1F00D705BE /* Network */ = {
			isa = PBXGroup;
			children = (
				4CF5D06727143F1F00D705BE /* ORNotificationResource.swift */,
				4CF5D06827143F1F00D705BE /* ApiManager.swift */,
			);
			path = Network;
			sourceTree = "<group>";
		};
		717C35290053DAF6024CFEA7 /* Frameworks */ = {
			isa = PBXGroup;
			children = (
				41E56A0D7E49334C15A35CB4 /* Pods_ORLib.framework */,
			);
			name = Frameworks;
			sourceTree = "<group>";
		};
/* End PBXGroup section */

/* Begin PBXNativeTarget section */
		4CF5D04627143EEC00D705BE /* ORLib */ = {
			isa = PBXNativeTarget;
			buildConfigurationList = 4CF5D04E27143EEC00D705BE /* Build configuration list for PBXNativeTarget "ORLib" */;
			buildPhases = (
				8FD1291A07546E0F98084666 /* [CP] Check Pods Manifest.lock */,
				4CF5D04327143EEC00D705BE /* Sources */,
				4CF5D04427143EEC00D705BE /* Frameworks */,
				4CF5D04527143EEC00D705BE /* CopyFiles */,
			);
			buildRules = (
			);
			dependencies = (
			);
			name = ORLib;
			productName = ORLib;
			productReference = 4CF5D04727143EEC00D705BE /* libORLib.a */;
			productType = "com.apple.product-type.library.static";
		};
/* End PBXNativeTarget section */

/* Begin PBXProject section */
		4CF5D03F27143EEC00D705BE /* Project object */ = {
			isa = PBXProject;
			attributes = {
				LastSwiftUpdateCheck = 1250;
				LastUpgradeCheck = 1250;
				TargetAttributes = {
					4CF5D04627143EEC00D705BE = {
						CreatedOnToolsVersion = 12.5.1;
					};
				};
			};
			buildConfigurationList = 4CF5D04227143EEC00D705BE /* Build configuration list for PBXProject "ORLib" */;
			compatibilityVersion = "Xcode 9.3";
			developmentRegion = en;
			hasScannedForEncodings = 0;
			knownRegions = (
				en,
				Base,
			);
			mainGroup = 4CF5D03E27143EEB00D705BE;
			productRefGroup = 4CF5D04827143EEC00D705BE /* Products */;
			projectDirPath = "";
			projectRoot = "";
			targets = (
				4CF5D04627143EEC00D705BE /* ORLib */,
			);
		};
/* End PBXProject section */

/* Begin PBXShellScriptBuildPhase section */
		8FD1291A07546E0F98084666 /* [CP] Check Pods Manifest.lock */ = {
			isa = PBXShellScriptBuildPhase;
			buildActionMask = 2147483647;
			files = (
			);
			inputFileListPaths = (
			);
			inputPaths = (
				"${PODS_PODFILE_DIR_PATH}/Podfile.lock",
				"${PODS_ROOT}/Manifest.lock",
			);
			name = "[CP] Check Pods Manifest.lock";
			outputFileListPaths = (
			);
			outputPaths = (
				"$(DERIVED_FILE_DIR)/Pods-ORLib-checkManifestLockResult.txt",
			);
			runOnlyForDeploymentPostprocessing = 0;
			shellPath = /bin/sh;
			shellScript = "diff \"${PODS_PODFILE_DIR_PATH}/Podfile.lock\" \"${PODS_ROOT}/Manifest.lock\" > /dev/null\nif [ $? != 0 ] ; then\n    # print error to STDERR\n    echo \"error: The sandbox is not in sync with the Podfile.lock. Run 'pod install' or update your CocoaPods installation.\" >&2\n    exit 1\nfi\n# This output is used by Xcode 'outputs' to avoid re-running this script phase.\necho \"SUCCESS\" > \"${SCRIPT_OUTPUT_FILE_0}\"\n";
			showEnvVarsInLog = 0;
		};
/* End PBXShellScriptBuildPhase section */

/* Begin PBXSourcesBuildPhase section */
		4CF5D04327143EEC00D705BE /* Sources */ = {
			isa = PBXSourcesBuildPhase;
			buildActionMask = 2147483647;
			files = (
				4CF5D07027143F2000D705BE /* ErrorManager.swift in Sources */,
				4CF5D07227143F2000D705BE /* Window+Utils.swift in Sources */,
				4C0E4A12274BE411008CB352 /* QrScannerProvider.swift in Sources */,
				4CF5D07727143F2000D705BE /* ORLinkConfig.swift in Sources */,
				4C2CE794274BB48500416B1A /* QrScannerViewController.swift in Sources */,
				4CF5D06E27143F2000D705BE /* ORViewController.swift in Sources */,
				4CF5D07327143F2000D705BE /* UIColor+Utils.swift in Sources */,
				4CF5D06D27143F2000D705BE /* ORTextInput.swift in Sources */,
				4CF5D07A27143F2000D705BE /* ORNotificationResource.swift in Sources */,
				4CF5D07827143F2000D705BE /* ORPushNotificationButton.swift in Sources */,
				4CF5D06A27143F2000D705BE /* GeofenceProvider.swift in Sources */,
				4CF5D06927143F2000D705BE /* StorageProvider.swift in Sources */,
				4CF5D07127143F2000D705BE /* Constants.swift in Sources */,
				4CF5D07B27143F2000D705BE /* ApiManager.swift in Sources */,
				4CF5D04B27143EEC00D705BE /* ORLib.swift in Sources */,
				4CF5D06B27143F2000D705BE /* PushNotificationProvider.swift in Sources */,
				4CF5D07527143F2000D705BE /* String+Utils.swift in Sources */,
				4C0E4A10274BDCE0008CB352 /* ScannerOverlayPreviewLayer.swift in Sources */,
				4CF5D07427143F2000D705BE /* Reachability.swift in Sources */,
				4CF5D07627143F2000D705BE /* ORAppConfig.swift in Sources */,
				4CF5D07927143F2000D705BE /* ORPushNotificationAction.swift in Sources */,
			);
			runOnlyForDeploymentPostprocessing = 0;
		};
/* End PBXSourcesBuildPhase section */

/* Begin XCBuildConfiguration section */
		4CF5D04C27143EEC00D705BE /* Debug */ = {
			isa = XCBuildConfiguration;
			buildSettings = {
				ALWAYS_SEARCH_USER_PATHS = NO;
				CLANG_ANALYZER_NONNULL = YES;
				CLANG_ANALYZER_NUMBER_OBJECT_CONVERSION = YES_AGGRESSIVE;
				CLANG_CXX_LANGUAGE_STANDARD = "gnu++14";
				CLANG_CXX_LIBRARY = "libc++";
				CLANG_ENABLE_MODULES = YES;
				CLANG_ENABLE_OBJC_ARC = YES;
				CLANG_ENABLE_OBJC_WEAK = YES;
				CLANG_WARN_BLOCK_CAPTURE_AUTORELEASING = YES;
				CLANG_WARN_BOOL_CONVERSION = YES;
				CLANG_WARN_COMMA = YES;
				CLANG_WARN_CONSTANT_CONVERSION = YES;
				CLANG_WARN_DEPRECATED_OBJC_IMPLEMENTATIONS = YES;
				CLANG_WARN_DIRECT_OBJC_ISA_USAGE = YES_ERROR;
				CLANG_WARN_DOCUMENTATION_COMMENTS = YES;
				CLANG_WARN_EMPTY_BODY = YES;
				CLANG_WARN_ENUM_CONVERSION = YES;
				CLANG_WARN_INFINITE_RECURSION = YES;
				CLANG_WARN_INT_CONVERSION = YES;
				CLANG_WARN_NON_LITERAL_NULL_CONVERSION = YES;
				CLANG_WARN_OBJC_IMPLICIT_RETAIN_SELF = YES;
				CLANG_WARN_OBJC_LITERAL_CONVERSION = YES;
				CLANG_WARN_OBJC_ROOT_CLASS = YES_ERROR;
				CLANG_WARN_QUOTED_INCLUDE_IN_FRAMEWORK_HEADER = YES;
				CLANG_WARN_RANGE_LOOP_ANALYSIS = YES;
				CLANG_WARN_STRICT_PROTOTYPES = YES;
				CLANG_WARN_SUSPICIOUS_MOVE = YES;
				CLANG_WARN_UNGUARDED_AVAILABILITY = YES_AGGRESSIVE;
				CLANG_WARN_UNREACHABLE_CODE = YES;
				CLANG_WARN__DUPLICATE_METHOD_MATCH = YES;
				COPY_PHASE_STRIP = NO;
				DEBUG_INFORMATION_FORMAT = dwarf;
				ENABLE_STRICT_OBJC_MSGSEND = YES;
				ENABLE_TESTABILITY = YES;
				GCC_C_LANGUAGE_STANDARD = gnu11;
				GCC_DYNAMIC_NO_PIC = NO;
				GCC_NO_COMMON_BLOCKS = YES;
				GCC_OPTIMIZATION_LEVEL = 0;
				GCC_PREPROCESSOR_DEFINITIONS = (
					"DEBUG=1",
					"$(inherited)",
				);
				GCC_WARN_64_TO_32_BIT_CONVERSION = YES;
				GCC_WARN_ABOUT_RETURN_TYPE = YES_ERROR;
				GCC_WARN_UNDECLARED_SELECTOR = YES;
				GCC_WARN_UNINITIALIZED_AUTOS = YES_AGGRESSIVE;
				GCC_WARN_UNUSED_FUNCTION = YES;
				GCC_WARN_UNUSED_VARIABLE = YES;
				IPHONEOS_DEPLOYMENT_TARGET = 13.2;
				MTL_ENABLE_DEBUG_INFO = INCLUDE_SOURCE;
				MTL_FAST_MATH = YES;
				ONLY_ACTIVE_ARCH = YES;
				OTHER_LDFLAGS = "$(inherited)";
				SDKROOT = iphoneos;
				SWIFT_ACTIVE_COMPILATION_CONDITIONS = DEBUG;
				SWIFT_OPTIMIZATION_LEVEL = "-Onone";
			};
			name = Debug;
		};
		4CF5D04D27143EEC00D705BE /* Release */ = {
			isa = XCBuildConfiguration;
			buildSettings = {
				ALWAYS_SEARCH_USER_PATHS = NO;
				CLANG_ANALYZER_NONNULL = YES;
				CLANG_ANALYZER_NUMBER_OBJECT_CONVERSION = YES_AGGRESSIVE;
				CLANG_CXX_LANGUAGE_STANDARD = "gnu++14";
				CLANG_CXX_LIBRARY = "libc++";
				CLANG_ENABLE_MODULES = YES;
				CLANG_ENABLE_OBJC_ARC = YES;
				CLANG_ENABLE_OBJC_WEAK = YES;
				CLANG_WARN_BLOCK_CAPTURE_AUTORELEASING = YES;
				CLANG_WARN_BOOL_CONVERSION = YES;
				CLANG_WARN_COMMA = YES;
				CLANG_WARN_CONSTANT_CONVERSION = YES;
				CLANG_WARN_DEPRECATED_OBJC_IMPLEMENTATIONS = YES;
				CLANG_WARN_DIRECT_OBJC_ISA_USAGE = YES_ERROR;
				CLANG_WARN_DOCUMENTATION_COMMENTS = YES;
				CLANG_WARN_EMPTY_BODY = YES;
				CLANG_WARN_ENUM_CONVERSION = YES;
				CLANG_WARN_INFINITE_RECURSION = YES;
				CLANG_WARN_INT_CONVERSION = YES;
				CLANG_WARN_NON_LITERAL_NULL_CONVERSION = YES;
				CLANG_WARN_OBJC_IMPLICIT_RETAIN_SELF = YES;
				CLANG_WARN_OBJC_LITERAL_CONVERSION = YES;
				CLANG_WARN_OBJC_ROOT_CLASS = YES_ERROR;
				CLANG_WARN_QUOTED_INCLUDE_IN_FRAMEWORK_HEADER = YES;
				CLANG_WARN_RANGE_LOOP_ANALYSIS = YES;
				CLANG_WARN_STRICT_PROTOTYPES = YES;
				CLANG_WARN_SUSPICIOUS_MOVE = YES;
				CLANG_WARN_UNGUARDED_AVAILABILITY = YES_AGGRESSIVE;
				CLANG_WARN_UNREACHABLE_CODE = YES;
				CLANG_WARN__DUPLICATE_METHOD_MATCH = YES;
				COPY_PHASE_STRIP = NO;
				DEBUG_INFORMATION_FORMAT = "dwarf-with-dsym";
				ENABLE_NS_ASSERTIONS = NO;
				ENABLE_STRICT_OBJC_MSGSEND = YES;
				GCC_C_LANGUAGE_STANDARD = gnu11;
				GCC_NO_COMMON_BLOCKS = YES;
				GCC_WARN_64_TO_32_BIT_CONVERSION = YES;
				GCC_WARN_ABOUT_RETURN_TYPE = YES_ERROR;
				GCC_WARN_UNDECLARED_SELECTOR = YES;
				GCC_WARN_UNINITIALIZED_AUTOS = YES_AGGRESSIVE;
				GCC_WARN_UNUSED_FUNCTION = YES;
				GCC_WARN_UNUSED_VARIABLE = YES;
				IPHONEOS_DEPLOYMENT_TARGET = 13.2;
				MTL_ENABLE_DEBUG_INFO = NO;
				MTL_FAST_MATH = YES;
				OTHER_LDFLAGS = "$(inherited)";
				SDKROOT = iphoneos;
				SWIFT_COMPILATION_MODE = wholemodule;
				SWIFT_OPTIMIZATION_LEVEL = "-O";
				VALIDATE_PRODUCT = YES;
			};
			name = Release;
		};
		4CF5D04F27143EEC00D705BE /* Debug */ = {
			isa = XCBuildConfiguration;
			baseConfigurationReference = 3F2140D7DCE68D42273B346B /* Pods-ORLib.debug.xcconfig */;
			buildSettings = {
				CODE_SIGN_STYLE = Automatic;
				DEVELOPMENT_TEAM = 4AC88KZHJZ;
				OTHER_LDFLAGS = (
					"-ObjC",
					"$(inherited)",
				);
				PRODUCT_NAME = "$(TARGET_NAME)";
				SKIP_INSTALL = YES;
				SWIFT_VERSION = 5.0;
				TARGETED_DEVICE_FAMILY = "1,2";
			};
			name = Debug;
		};
		4CF5D05027143EEC00D705BE /* Release */ = {
			isa = XCBuildConfiguration;
			baseConfigurationReference = 37A59C1C5EEB5A3027F557D0 /* Pods-ORLib.release.xcconfig */;
			buildSettings = {
				CODE_SIGN_STYLE = Automatic;
				DEVELOPMENT_TEAM = 4AC88KZHJZ;
				OTHER_LDFLAGS = (
					"-ObjC",
					"$(inherited)",
				);
				PRODUCT_NAME = "$(TARGET_NAME)";
				SKIP_INSTALL = YES;
				SWIFT_VERSION = 5.0;
				TARGETED_DEVICE_FAMILY = "1,2";
			};
			name = Release;
		};
/* End XCBuildConfiguration section */

/* Begin XCConfigurationList section */
		4CF5D04227143EEC00D705BE /* Build configuration list for PBXProject "ORLib" */ = {
			isa = XCConfigurationList;
			buildConfigurations = (
				4CF5D04C27143EEC00D705BE /* Debug */,
				4CF5D04D27143EEC00D705BE /* Release */,
			);
			defaultConfigurationIsVisible = 0;
			defaultConfigurationName = Release;
		};
		4CF5D04E27143EEC00D705BE /* Build configuration list for PBXNativeTarget "ORLib" */ = {
			isa = XCConfigurationList;
			buildConfigurations = (
				4CF5D04F27143EEC00D705BE /* Debug */,
				4CF5D05027143EEC00D705BE /* Release */,
			);
			defaultConfigurationIsVisible = 0;
			defaultConfigurationName = Release;
		};
/* End XCConfigurationList section */
	};
	rootObject = 4CF5D03F27143EEC00D705BE /* Project object */;
}<|MERGE_RESOLUTION|>--- conflicted
+++ resolved
@@ -70,10 +70,7 @@
 		4CF5D06527143F1F00D705BE /* ORPushNotificationAction.swift */ = {isa = PBXFileReference; fileEncoding = 4; lastKnownFileType = sourcecode.swift; path = ORPushNotificationAction.swift; sourceTree = "<group>"; };
 		4CF5D06727143F1F00D705BE /* ORNotificationResource.swift */ = {isa = PBXFileReference; fileEncoding = 4; lastKnownFileType = sourcecode.swift; path = ORNotificationResource.swift; sourceTree = "<group>"; };
 		4CF5D06827143F1F00D705BE /* ApiManager.swift */ = {isa = PBXFileReference; fileEncoding = 4; lastKnownFileType = sourcecode.swift; path = ApiManager.swift; sourceTree = "<group>"; };
-<<<<<<< HEAD
-=======
     
->>>>>>> bcfc9a58
 /* End PBXFileReference section */
 
 /* Begin PBXFrameworksBuildPhase section */
