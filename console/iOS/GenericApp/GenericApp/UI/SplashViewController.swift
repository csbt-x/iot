//
//  SplashController.swift
//  GenericApp
//
//  Created by Michael Rademaker on 21/10/2020.
//  Copyright © 2020 OpenRemote. All rights reserved.
//

import UIKit
import ORLib

class SplashViewController: UIViewController {

    var host: String?
    var project: ProjectConfig?
    
    var displaySettings = false
   
    override func viewDidAppear(_ animated: Bool) {
        super.viewDidAppear(animated)
        
        if (displaySettings) {
            self.performSegue(withIdentifier: Segues.goToSettingsView, sender: self)
            displaySettings = false
            return
        }
        if let userDefaults = UserDefaults(suiteName: DefaultsKey.groupEntitlement),
           let projectsData = userDefaults.data(forKey: DefaultsKey.projectsConfigurationKey),
           let selectedProjectId = userDefaults.string(forKey: DefaultsKey.projectKey) {
            
            let projects = try? JSONDecoder().decode([ProjectConfig].self, from: projectsData)
            
            if let projects = projects {
                print("Known projects \(projects)")
                print("Selected project \(selectedProjectId)")
                
                if let selectedProject = projects.first(where: { $0.id == selectedProjectId } ) {
                    project = selectedProject
                    self.performSegue(withIdentifier: Segues.goToWebView, sender: self)
                    return
                }
            }
        }
        self.performSegue(withIdentifier: Segues.goToWizardDomainView, sender: self)
    }

    override func prepare(for segue: UIStoryboardSegue, sender: Any?) {
        if segue.identifier == Segues.goToWebView {
            let orViewController = segue.destination as! ORViewcontroller
            
            if let project = project {
  
                // TODO: replace with proper URL creation
                orViewController.targetUrl = project.targetUrl

//                orViewController.baseUrl = host
            }
<<<<<<< HEAD
        } else if segue.identifier == Segues.goToSettingsView {
            let settingsViewController = segue.destination as! SettingsViewController
=======
>>>>>>> 1df8d6e5
        }
    }

}<|MERGE_RESOLUTION|>--- conflicted
+++ resolved
@@ -55,11 +55,6 @@
 
 //                orViewController.baseUrl = host
             }
-<<<<<<< HEAD
-        } else if segue.identifier == Segues.goToSettingsView {
-            let settingsViewController = segue.destination as! SettingsViewController
-=======
->>>>>>> 1df8d6e5
         }
     }
 
