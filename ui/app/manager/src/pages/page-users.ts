--- conflicted
+++ resolved
@@ -9,14 +9,9 @@
 import {i18next} from "@openremote/or-translate";
 import {OrIcon} from "@openremote/or-icon";
 import {InputType, OrInputChangedEvent, OrMwcInput} from "@openremote/or-mwc-components/or-mwc-input";
-<<<<<<< HEAD
-import {OrMwcDialog, showOkCancelDialog} from "@openremote/or-mwc-components/or-mwc-dialog";
-import { AssetTreeConfig } from "@openremote/or-asset-tree";
-=======
 import {showOkCancelDialog} from "@openremote/or-mwc-components/or-mwc-dialog";
 import {showSnackbar} from "@openremote/or-mwc-components/or-mwc-snackbar";
 import {GenericAxiosResponse, RestResponse} from "@openremote/rest";
->>>>>>> 81c09144
 
 const tableStyle = require("@material/data-table/dist/mdc.data-table.css");
 
@@ -205,44 +200,6 @@
     protected _users: UserModel[] = [];
     @state()
     protected _serviceUsers: UserModel[] = [];
-<<<<<<< HEAD
-
-    @property()
-    protected _roles: Role[] = [];
-
-    @property()
-    protected _compositeRoles: Role[] = [];
-
-    @property()
-    protected selectedRoleNames: string[] = [];
-
-    @property()
-    public validPassword?: boolean = true;
-
-    @property()
-    public realm?: string;
-
-    @property()
-    protected loading: boolean = true;
-
-    get name(): string {
-        return "user_plural";
-    }
-    
-    constructor(store: EnhancedStore<S>) {
-        super(store);
-        this.loadUsers();
-    }
-
-    protected _onManagerEvent = (event: OREvent) => {
-        switch (event) {
-            case OREvent.DISPLAY_REALM_CHANGED:
-                this.realm = manager.displayRealm;
-                break;
-        }
-    };
-    
-=======
     @state()
     protected _roles: Role[] = [];
     @state()
@@ -252,7 +209,6 @@
         return "user_plural";
     }
 
->>>>>>> 81c09144
     public shouldUpdate(_changedProperties: PropertyValues): boolean {
 
         if (_changedProperties.has("realm")) {
@@ -308,13 +264,8 @@
             return;
         }
 
-<<<<<<< HEAD
-        const compositeRoles = ORClientRoleResponse.data.filter(role => role.composite);
-        const roles = ORClientRoleResponse.data.filter(role => !role.composite);
-=======
         const compositeRoles = roleResponse.data.filter(role => role.composite);
         const roles = roleResponse.data.filter(role => !role.composite);
->>>>>>> 81c09144
         const usersResponse = await manager.rest.api.UserResource.getAll(manager.displayRealm);
 
         if (!responseAndStateOK(usersResponse, i18next.t("loadFailedUsers"))) {
@@ -335,7 +286,7 @@
             const userRolesResponse = await (user.serviceAccount ? manager.rest.api.UserResource.getUserClientRoles(manager.displayRealm, user.id, user.username) : manager.rest.api.UserResource.getUserRoles(manager.displayRealm, user.id));
             user.roles = userRolesResponse.data.filter(r => r.assigned);
         });
-        
+
         await Promise.all(roleLoaders);
 
         // Only update state once all promises are fulfilled
@@ -343,12 +294,6 @@
         this._roles = roles.sort(Util.sortByString(role => role.name));
         this._users = users.sort(Util.sortByString(u => u.username));
         this._serviceUsers = serviceUsers.sort(Util.sortByString(u => u.username));
-<<<<<<< HEAD
-        this._roles = roles;
-        this._compositeRoles = compositeRoles;
-        this.loading = false;
-=======
->>>>>>> 81c09144
     }
 
     private async _createUpdateUser(user: UserModel) {
@@ -382,29 +327,13 @@
             return;
         }
 
-<<<<<<< HEAD
-        const compositeRoles = [...this._compositeRoles, ...this._roles].filter(c => user.roles.some(r => r.name === c.name)).map(r => {
-            return {...r, assigned: true}
-        });
-        
-        // if (compositeRoles.length === 0) {
-        //     return;
-        // }
-        
-=======
         const roles = user.roles.filter(role => role.assigned);
 
->>>>>>> 81c09144
         if (!user.serviceAccount) {
             await manager.rest.api.UserResource.updateUserRoles(manager.displayRealm, user.id, roles);
         } else {
             await manager.rest.api.UserResource.updateUserClientRoles(manager.displayRealm, user.id, user.username, roles);
         }
-    }
-    
-    private setRoleNamesForSelectedCompositeRoles(roles: Role[]) {
-        const separateRoleIds = roles.map(r => r.compositeRoleIds).flat();
-        this.selectedRoleNames = this._roles.filter(r => separateRoleIds.includes(r.id)).map(r => r.name);
     }
 
     private _deleteUser(user) {
@@ -546,20 +475,6 @@
         }
     }
 
-    protected _openAssetSelector() {
-        const hostElement = document.body;
-
-        const dialog = new OrMwcDialog();
-        dialog.isOpen = true;
-        dialog.dialogTitle = i18next.t("restrictAccess");
-        dialog.dialogContent = html`
-            <or-asset-tree id="chart-asset-tree" readonly .selectedIds="" .showSortBtn="${false}" .expandNodes="${true}" .checkboxes="${true}"></or-asset-tree>
-        `;
-        
-        hostElement.append(dialog);
-        return dialog;
-    }
-
     protected _onPasswordChanged(user: UserModel, suffix: string) {
 
         const passwordComponent = this.shadowRoot.getElementById("password-" + suffix) as OrMwcInput;
@@ -594,13 +509,6 @@
         secretElem.disabled = false;
     }
 
-<<<<<<< HEAD
-    protected _getUserTemplate(addCancel: () => void, user: UserModel, readonly: boolean, compositeRoleOptions: string[], suffix: string): TemplateResult {
-        const isSameUser = user.username === manager.username;
-        user.roles = user.roles || [];
-        this.setRoleNamesForSelectedCompositeRoles(this._compositeRoles.filter(cr => user.roles.map(e => e.name).some(rn => cr.name === rn)));
-        
-=======
     protected _updateUserSelectedRoles(user: UserModel, suffix: string) {
         const roleCheckboxes = [...((this.shadowRoot!.getElementById("role-list-" + suffix) as HTMLDivElement).children as any)] as OrMwcInput[];
         const implicitRoleNames = this.getImplicitUserRoles(user);
@@ -621,7 +529,6 @@
         user.roles = user.roles || [];
         const implicitRoleNames = this.getImplicitUserRoles(user);
 
->>>>>>> 81c09144
         return html`
             <tr class="mdc-data-table__row" @click="${(ev) => this._toggleUserExpand(ev)}">
                 <td class="padded-cell mdc-data-table__cell">
@@ -718,46 +625,26 @@
                                     .label="${i18next.t("role_plural")}"
                                     @or-mwc-input-changed="${(e: OrInputChangedEvent) => {
                                         const roleNames = e.detail.value as string[];
-<<<<<<< HEAD
-                                        user.roles = this._compositeRoles.filter(cr => roleNames.some(rn => cr.name === rn));
-                                        this.setRoleNamesForSelectedCompositeRoles(user.roles);
-                                    }}"></or-mwc-input>
-
-                                <!-- roles -->
-                                <div style="display:flex;flex-wrap:wrap;">
-=======
                                         user.roles = this._compositeRoles.filter(cr => roleNames.some(name => cr.name === name)).map(r => {return {...r, assigned: true};});
                                         this._updateUserSelectedRoles(user, suffix);
                                     }}"></or-mwc-input>
 
                                 <!-- roles -->
                                 <div style="display:flex;flex-wrap:wrap;" id="role-list-${suffix}">
->>>>>>> 81c09144
                                     ${this._roles.map(r => {
                                         return html`
                                             <or-mwc-input 
                                                 ?readonly="${readonly}"
-<<<<<<< HEAD
-                                                ?disabled="${this.selectedRoleNames.includes(r.name)}"
-                                                .value="${(user.roles && user.roles.map(r => r.name).includes(r.name)) || this.selectedRoleNames.includes(r.name) ? r : undefined}"
-=======
                                                 ?disabled="${implicitRoleNames.find(name => r.name === name)}"
                                                 .value="${!!user.roles.find(userRole => userRole.name === r.name) || implicitRoleNames.some(implicitRoleName => implicitRoleName === r.name)}"
->>>>>>> 81c09144
                                                 .type="${InputType.CHECKBOX}"
                                                 .label="${r.name}"
                                                 style="width:25%;margin:0"
                                                 @or-mwc-input-changed="${(e: OrInputChangedEvent) => {
                                                     if (!!e.detail.value) {
-<<<<<<< HEAD
-                                                        user.roles.push(r);
-                                                    } else {
-                                                        user.roles = user.roles.filter(e => e.id !== r.id);
-=======
                                                         user.roles.push({...r, assigned: true});
                                                     } else {
                                                         user.roles = user.roles.filter(e => e.name !== r.name);
->>>>>>> 81c09144
                                                     }
                                                 }}"></or-mwc-input>
                                         `
@@ -765,12 +652,6 @@
                                 </div>
 
                                 <!-- restricted access -->
-<<<<<<< HEAD
-                                <or-mwc-input .type="${InputType.BUTTON}" .label="${i18next.t("restrictAccess")}"
-                                              @click="${() => this._openAssetSelector()}"></or-mwc-input>
-
-=======
->>>>>>> 81c09144
                                 <!-- placeholder -->
                             </div>
                         </div>
