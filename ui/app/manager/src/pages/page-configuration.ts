/*
 * Copyright 2022, OpenRemote Inc.
 *
 * See the CONTRIBUTORS.txt file in the distribution for a
 * full listing of individual contributors.
 *
 * This program is free software: you can redistribute it and/or modify
 * it under the terms of the GNU Affero General Public License as
 * published by the Free Software Foundation, either version 3 of the
 * License, or (at your option) any later version.
 *
 * This program is distributed in the hope that it will be useful,
 * but WITHOUT ANY WARRANTY; without even the implied warranty of
 * MERCHANTABILITY or FITNESS FOR A PARTICULAR PURPOSE. See the
 * GNU Affero General Public License for more details.
 *
 * You should have received a copy of the GNU Affero General Public License
 * along with this program. If not, see <http://www.gnu.org/licenses/>.
 */
import { css, html, TemplateResult, unsafeCSS } from "lit";
import { customElement } from "lit/decorators.js";
import manager, { DefaultColor1, DefaultColor3 } from "@openremote/core";
import "@openremote/or-components/or-panel";
import "@openremote/or-translate";
import { Store } from "@reduxjs/toolkit";
import { AppStateKeyed, Page, PageProvider } from "@openremote/or-app";
import "@openremote/or-components/or-collapsible-panel";
import "@openremote/or-mwc-components/or-mwc-input";
<<<<<<< HEAD
import "@openremote/or-configuration/or-conf-json";
import "@openremote/or-configuration/or-conf-realm/index";
import "@openremote/or-configuration/or-conf-map/index";
import { ManagerConf } from "@openremote/model";
=======
import "../components/configuration/or-conf-json";
import "../components/configuration/or-conf-realm/index";
import { ManagerAppConfig } from "@openremote/model";
>>>>>>> 14cb6ea7
import { i18next } from "@openremote/or-translate";
import "@openremote/or-components/or-loading-indicator";

export function pageConfigurationProvider(store: Store<AppStateKeyed>): PageProvider<AppStateKeyed> {
    return {
        name: "configuration",
        routes: [
            "configuration",
        ],
        pageCreator: () => {
            return new PageConfiguration(store);
        }
    };
}

@customElement("page-configuration")
export class PageConfiguration extends Page<AppStateKeyed>  {

    static get styles() {
        // language=CSS
        return css`
            .main-content {
                display: unset !important;
            }

            :host {
                flex: 1;
                width: 100%;

                display: flex;
                justify-content: center;

                --or-collapisble-panel-background-color: #fff;
                --or-panel-background-color: #fff;
                --or-panel-padding: 18px 24px 24px;
                --or-panel-heading-margin: 0 0 14px 0;
                --or-panel-background-color: var(--or-app-color1, ${unsafeCSS(DefaultColor1)});
                --or-panel-heading-font-size: 14px;
            }

            or-panel {
                width: calc(100% - 40px);
                max-width: 1360px;
                margin-bottom: 16px;
            }

            #wrapper {
                display: flex;
                min-width: 0px;
                width: 100%;
                height: 100%;
                flex-direction: column;
                align-items: center;
                overflow: auto;
            }

            #header-wrapper {
                display: flex;
                width: calc(100% - 40px);
                max-width: 1360px;
                padding: 0 20px;
                flex-direction: row;
                align-items: center;
                justify-content: space-between;
                margin: 15px auto;
            }

            #header-title {
                font-size: 18px;
                font-weight: bold;
                align-items: center;
                display: flex;
                color: var(--or-app-color3, ${unsafeCSS(DefaultColor3)});
            }

            #header-title > or-icon {
                margin-right: 10px;
                margin-left: 14px;
            }

            #header-actions or-mwc-input {
                margin-left: 12px;
            }

            or-icon {
                vertical-align: middle;
                --or-icon-width: 20px;
                --or-icon-height: 20px;
                margin-right: 2px;
                margin-left: -5px;
            }

            @media screen and (max-width: 768px) {
                or-panel {
                    border-left: 0px;
                    border-right: 0px;
                    width: 100%;
                    --or-panel-border-radius: 0;
                }

<<<<<<< HEAD
                #header-wrapper {
=======
                #header-wrapper{
>>>>>>> 14cb6ea7
                    /*width: 100%*/
                }

                .hide-mobile {
                    display: none;
                }
            }
        `;
    }

    get name(): string {
        return "configuration";
    }

    constructor(store: Store<AppStateKeyed>) {
        super(store);
    }

<<<<<<< HEAD
    protected _showReloadDialogDialog() {
        const dialogActions: DialogAction[] = [
            {
                action: () => {
                    location.reload()
                },
                actionName: "ok",
                content: i18next.t("reload"),
                default: true,
            },

        ];
        const dialog = showDialog(new OrMwcDialog()
          .setHeading(i18next.t('reload'))
          .setActions(dialogActions)
          .setContent(html`${i18next.t('configuration.reloadPage')}`)
          .setStyles(html`
              <style>
                  .mdc-dialog__surface {
                      padding: 4px 8px;
                  }
              </style>
          `)
          .setDismissAction(null));

    }

    protected firstUpdated(_changedProperties: Map<PropertyKey, unknown>): void {
        const app = this;
        document.addEventListener("saveLocalManagerConfig", (e: CustomEvent) => {
            manager.managerAppConfig = e.detail?.value as ManagerConf;
=======
    private getManagerConfig(): Promise<boolean> {
        return fetch("/manager/manager_config.json", { cache: "reload" })
          .then(async (response) => {
              return response.json().then((json) => {
                  this.managerConfiguration = json;
                  this.loading = false;
                  this.requestUpdate();
                  return true;
              });

          }).catch(() => {
              return false;
          });
    }

    private loading: boolean = true;
    private managerConfiguration: ManagerAppConfig = {};

    protected firstUpdated(_changedProperties: Map<PropertyKey, unknown>): void {
        const app = this;
        document.addEventListener("saveLocalManagerConfig", (e: CustomEvent) => {
            this.managerConfiguration = e.detail?.value as ManagerAppConfig;
>>>>>>> 14cb6ea7
            app.requestUpdate();
        });

        document.addEventListener("saveManagerConfig", (e: CustomEvent) => {
<<<<<<< HEAD
            manager.rest.api.ConfigurationResource.update(e.detail?.value as ManagerConf).then(() => {
                fetch("/manager_config.json", { cache: "reload" });
                manager.managerAppConfig = e.detail?.value as ManagerConf;
                Object.entries(manager.managerAppConfig.realms).map(([name, settings]) => {
=======
            manager.rest.api.ConfigurationResource.update(e.detail?.value as ManagerAppConfig).then(() => {
                fetch("/manager_config.json", { cache: "reload" });
                this.managerConfiguration = e.detail?.value as ManagerAppConfig;
                Object.entries(this.managerConfiguration.realms).map(([name, settings]) => {
>>>>>>> 14cb6ea7
                    fetch(settings?.favicon, { cache: "reload" });
                    fetch(settings?.logo, { cache: "reload" });
                    fetch(settings?.logoMobile, { cache: "reload" });
                });
                app.requestUpdate();
<<<<<<< HEAD
            });
        });
=======
            })
        })

        this.getManagerConfig();
>>>>>>> 14cb6ea7
    }

    protected render(): TemplateResult | void {
        if (!manager.authenticated) {
            return html`
                <or-translate value="notAuthenticated"></or-translate>
            `;
        }
<<<<<<< HEAD

        const managerConfiguration = manager.managerAppConfig;

=======
>>>>>>> 14cb6ea7
        return html`
            ${this.loading ? html`
                <or-loading-indicator .overlay="${true}"></or-loading-indicator>` : ""}
            <div id="wrapper">
                <div id="header-wrapper">
                    <div id="header-title">
                        <or-icon icon="palette-outline"></or-icon>
                        ${i18next.t("appearance")}
                    </div>
                    <div id="header-actions">
<<<<<<< HEAD
                        <or-conf-json .managerConfig="${managerConfiguration}" class="hide-mobile"></or-conf-json>
                        <or-mwc-input id="save-btn" raised="" type="button" .label="${i18next.t("save")}"
                                      @click="${() => {
                                          document.dispatchEvent(new CustomEvent("saveManagerConfig", { detail: { value: managerConfiguration } }));
=======
                        <or-conf-json .managerConfig="${this.managerConfiguration}" class="hide-mobile"></or-conf-json>
                        <or-mwc-input id="save-btn" raised="" type="button" .label="${i18next.t("save")}"
                                      @click="${() => {
                                          document.dispatchEvent(new CustomEvent("saveManagerConfig", { detail: { value: this.managerConfiguration } }));
>>>>>>> 14cb6ea7
                                      }}"></or-mwc-input>
                    </div>
                </div>
                <or-panel .heading="${i18next.t("configuration.realmStyling")}">
<<<<<<< HEAD
                    <or-conf-realm .config="${managerConfiguration}"></or-conf-realm>
=======
                    <or-conf-realm .config="${this.managerConfiguration}"></or-conf-realm>
>>>>>>> 14cb6ea7
                </or-panel>

                <or-panel .heading="${i18next.t("map")}">
                    <or-conf-map></or-conf-map>
                </or-panel>
            </div>
        `;


    }

    public stateChanged(state: AppStateKeyed) {
    }
}<|MERGE_RESOLUTION|>--- conflicted
+++ resolved
@@ -26,16 +26,9 @@
 import { AppStateKeyed, Page, PageProvider } from "@openremote/or-app";
 import "@openremote/or-components/or-collapsible-panel";
 import "@openremote/or-mwc-components/or-mwc-input";
-<<<<<<< HEAD
-import "@openremote/or-configuration/or-conf-json";
-import "@openremote/or-configuration/or-conf-realm/index";
-import "@openremote/or-configuration/or-conf-map/index";
-import { ManagerConf } from "@openremote/model";
-=======
 import "../components/configuration/or-conf-json";
 import "../components/configuration/or-conf-realm/index";
 import { ManagerAppConfig } from "@openremote/model";
->>>>>>> 14cb6ea7
 import { i18next } from "@openremote/or-translate";
 import "@openremote/or-components/or-loading-indicator";
 
@@ -136,11 +129,7 @@
                     --or-panel-border-radius: 0;
                 }
 
-<<<<<<< HEAD
                 #header-wrapper {
-=======
-                #header-wrapper{
->>>>>>> 14cb6ea7
                     /*width: 100%*/
                 }
 
@@ -159,39 +148,6 @@
         super(store);
     }
 
-<<<<<<< HEAD
-    protected _showReloadDialogDialog() {
-        const dialogActions: DialogAction[] = [
-            {
-                action: () => {
-                    location.reload()
-                },
-                actionName: "ok",
-                content: i18next.t("reload"),
-                default: true,
-            },
-
-        ];
-        const dialog = showDialog(new OrMwcDialog()
-          .setHeading(i18next.t('reload'))
-          .setActions(dialogActions)
-          .setContent(html`${i18next.t('configuration.reloadPage')}`)
-          .setStyles(html`
-              <style>
-                  .mdc-dialog__surface {
-                      padding: 4px 8px;
-                  }
-              </style>
-          `)
-          .setDismissAction(null));
-
-    }
-
-    protected firstUpdated(_changedProperties: Map<PropertyKey, unknown>): void {
-        const app = this;
-        document.addEventListener("saveLocalManagerConfig", (e: CustomEvent) => {
-            manager.managerAppConfig = e.detail?.value as ManagerConf;
-=======
     private getManagerConfig(): Promise<boolean> {
         return fetch("/manager/manager_config.json", { cache: "reload" })
           .then(async (response) => {
@@ -214,36 +170,23 @@
         const app = this;
         document.addEventListener("saveLocalManagerConfig", (e: CustomEvent) => {
             this.managerConfiguration = e.detail?.value as ManagerAppConfig;
->>>>>>> 14cb6ea7
             app.requestUpdate();
         });
 
         document.addEventListener("saveManagerConfig", (e: CustomEvent) => {
-<<<<<<< HEAD
-            manager.rest.api.ConfigurationResource.update(e.detail?.value as ManagerConf).then(() => {
-                fetch("/manager_config.json", { cache: "reload" });
-                manager.managerAppConfig = e.detail?.value as ManagerConf;
-                Object.entries(manager.managerAppConfig.realms).map(([name, settings]) => {
-=======
             manager.rest.api.ConfigurationResource.update(e.detail?.value as ManagerAppConfig).then(() => {
                 fetch("/manager_config.json", { cache: "reload" });
                 this.managerConfiguration = e.detail?.value as ManagerAppConfig;
                 Object.entries(this.managerConfiguration.realms).map(([name, settings]) => {
->>>>>>> 14cb6ea7
                     fetch(settings?.favicon, { cache: "reload" });
                     fetch(settings?.logo, { cache: "reload" });
                     fetch(settings?.logoMobile, { cache: "reload" });
                 });
                 app.requestUpdate();
-<<<<<<< HEAD
-            });
-        });
-=======
             })
         })
 
         this.getManagerConfig();
->>>>>>> 14cb6ea7
     }
 
     protected render(): TemplateResult | void {
@@ -252,12 +195,6 @@
                 <or-translate value="notAuthenticated"></or-translate>
             `;
         }
-<<<<<<< HEAD
-
-        const managerConfiguration = manager.managerAppConfig;
-
-=======
->>>>>>> 14cb6ea7
         return html`
             ${this.loading ? html`
                 <or-loading-indicator .overlay="${true}"></or-loading-indicator>` : ""}
@@ -268,26 +205,22 @@
                         ${i18next.t("appearance")}
                     </div>
                     <div id="header-actions">
-<<<<<<< HEAD
+                        <or-conf-json .managerConfig="${this.managerConfiguration}" class="hide-mobile"></or-conf-json>
+                        <or-mwc-input id="save-btn" raised="" type="button" .label="${i18next.t("save")}"
+                                      @click="${() => {
+                                          document.dispatchEvent(new CustomEvent("saveManagerConfig", { detail: { value: this.managerConfiguration } }));
+                                      }}"></or-mwc-input>
                         <or-conf-json .managerConfig="${managerConfiguration}" class="hide-mobile"></or-conf-json>
                         <or-mwc-input id="save-btn" raised="" type="button" .label="${i18next.t("save")}"
                                       @click="${() => {
                                           document.dispatchEvent(new CustomEvent("saveManagerConfig", { detail: { value: managerConfiguration } }));
-=======
-                        <or-conf-json .managerConfig="${this.managerConfiguration}" class="hide-mobile"></or-conf-json>
-                        <or-mwc-input id="save-btn" raised="" type="button" .label="${i18next.t("save")}"
-                                      @click="${() => {
-                                          document.dispatchEvent(new CustomEvent("saveManagerConfig", { detail: { value: this.managerConfiguration } }));
->>>>>>> 14cb6ea7
                                       }}"></or-mwc-input>
                     </div>
                 </div>
                 <or-panel .heading="${i18next.t("configuration.realmStyling")}">
-<<<<<<< HEAD
+                    <or-conf-realm .config="${this.managerConfiguration}"></or-conf-realm>
+                <or-panel .heading="${i18next.t("configuration.realmStyling")}">
                     <or-conf-realm .config="${managerConfiguration}"></or-conf-realm>
-=======
-                    <or-conf-realm .config="${this.managerConfiguration}"></or-conf-realm>
->>>>>>> 14cb6ea7
                 </or-panel>
 
                 <or-panel .heading="${i18next.t("map")}">
