import {css, html, LitElement, PropertyValues, unsafeCSS} from "lit";
import {customElement, property, query, state} from "lit/decorators.js";
import {when} from 'lit/directives/when.js';
import {styleMap} from 'lit/directives/style-map.js';
import "./or-dashboard-tree";
import "./or-dashboard-browser";
import "./or-dashboard-preview";
import "./or-dashboard-widgetsettings";
import "./or-dashboard-boardsettings";
import "./controls/dashboard-refresh-controls";
import {InputType, OrInputChangedEvent} from '@openremote/or-mwc-components/or-mwc-input';
import "@openremote/or-icon";
import {style} from "./style";
import {ClientRole, Dashboard, DashboardAccess, DashboardRefreshInterval, DashboardScalingPreset, DashboardScreenPreset, DashboardTemplate, DashboardWidget} from "@openremote/model";
import manager, {DefaultColor1, DefaultColor3, DefaultColor5, Util} from "@openremote/core";
import {ListItem} from "@openremote/or-mwc-components/or-mwc-list";
import {OrMwcTabItem} from "@openremote/or-mwc-components/or-mwc-tabs";
import "@openremote/or-mwc-components/or-mwc-tabs";
import {showSnackbar} from "@openremote/or-mwc-components/or-mwc-snackbar";
import {i18next} from "@openremote/or-translate";
import {showOkCancelDialog} from "@openremote/or-mwc-components/or-mwc-dialog";
import {DashboardKeyEmitter} from "./or-dashboard-keyhandler";
import {OrDashboardPreview} from "./or-dashboard-preview";
import {WidgetManifest} from "./util/or-widget";
import {ChartWidget} from "./widgets/chart-widget";
import {GaugeWidget} from "./widgets/gauge-widget";
import {IntervalSelectEvent, intervalToMillis} from "./controls/dashboard-refresh-controls";
import {ImageWidget} from "./widgets/image-widget";
import {KpiWidget} from "./widgets/kpi-widget";
import {MapWidget} from "./widgets/map-widget";
import {AttributeInputWidget} from "./widgets/attribute-input-widget";
import {TableWidget} from "./widgets/table-widget";
<<<<<<< HEAD
import {SessionWidget} from "./widgets/session-widget";
=======
>>>>>>> 564c72d3

// language=CSS
const styling = css`
    
    @media only screen and (min-width: 641px){
        #tree {
            min-width: 300px !important;
        }
    }
    @media only screen and (max-width: 641px) {
        #tree {
            flex: 1 !important;
        }
        #builder {
            max-height: inherit !important;
        }
    }
    
    #tree {
        flex: 0;
        align-items: stretch;
        z-index: 1;
        box-shadow: rgb(0 0 0 / 21%) 0px 1px 3px 0px;
    }
    
    /* Header related styling */
    #header {
        background: var(--or-app-color1, ${unsafeCSS(DefaultColor1)});
    }
    #header-wrapper {
        padding: 14px 30px;
        display: flex;
        flex-direction: row;
        align-items: center;
        border-bottom: 1px solid ${unsafeCSS(DefaultColor5)};
    }
    #header-title {
        font-size: 18px;
    }
    #header-title > or-icon {
        margin-right: 10px;
    }
    #header-actions {
        flex: 1 1 auto;
        text-align: right;
    }
    #header-actions-content {
        display: flex;
        flex-direction: row;
        align-items: center;
        float: right;
    }

    /* Header related styling */
    @media screen and (max-width: 700px) {
        #fullscreen-header-wrapper {
            padding: 11px !important;
        }
    }
    #fullscreen-header-wrapper {
        min-height: 36px;
        padding: 20px 30px 15px;
        display: flex;
        flex-direction: row;
        align-items: center;
    }
    #fullscreen-header-title {
        font-size: 18px;
        font-weight: bold;
        color: var(--or-app-color3, ${unsafeCSS(DefaultColor3)});
    }
    #fullscreen-header-title > or-mwc-input {
        margin-right: 4px;
        --or-icon-fill: ${unsafeCSS(DefaultColor3)};
    }
    #fullscreen-header-actions {
        flex: 1 1 auto;
        text-align: right;
    }
    #fullscreen-header-actions-content {
        display: flex;
        flex-direction: row;
        align-items: center;
        float: right;
    }
    
    /* ----------------------------- */
    /* Editor/builder related styling */
    #builder {
        flex: 1 0 auto;
        height: 100%;
    }
    
    /* ----------------------------- */
    /* Sidebar related styling (drag and drop widgets / configuration) */
    #sidebar {
        vertical-align: top;
        position: relative;
        width: 300px;
        background: white;
        border-left: 1px solid ${unsafeCSS(DefaultColor5)};
    }
    #sidebar-widget-headeractions {
        flex: 0;
        display: flex;
        flex-direction: row;
        padding-right: 5px;
    }
    .settings-container {
        display: flex;
        flex-direction: column;
        height: 100%;
    }
    #browser {
        flex-grow: 1;
        align-items: stretch;
        z-index: 1;
        max-width: 300px;
    }
    
    #save-btn { margin-left: 15px; }
    #view-btn { margin-left: 18px; }
    
    .small-btn {
        height: 36px;
        margin-top: -12px;
    }
    
    .hidescroll {
        -ms-overflow-style: none; /* for Internet Explorer, Edge */
        scrollbar-width: none; /* for Firefox */
    }
    .hidescroll::-webkit-scrollbar {
        display: none; /* for Chrome, Safari, and Opera */
    }
`;

export interface DashboardBuilderConfig {
    // no configuration built yet
}
export const MAX_BREAKPOINT = 1000000;

// Enum to Menu String method
export function scalingPresetToString(scalingPreset: DashboardScalingPreset | undefined): string {
    return (scalingPreset != null ? i18next.t("dashboard.presets." + scalingPreset.toLowerCase()) : "undefined");
}
export function dashboardAccessToString(access: DashboardAccess): string {
    return i18next.t("dashboard.access." + access.toLowerCase());
}

export function sortScreenPresets(presets: DashboardScreenPreset[], largetosmall: boolean = false): DashboardScreenPreset[] {
    return presets.sort((a, b) => {
        if(a.breakpoint != null && b.breakpoint != null) {
            if(a.breakpoint > b.breakpoint) {
                return (largetosmall ? 1 : -1);
            }
            if(a.breakpoint < b.breakpoint) {
                return (largetosmall ? 1 : -1);
            }
        }
        return 0;
    });
}

export function getActivePreset(gridWidth: number, presets: DashboardScreenPreset[]): DashboardScreenPreset | undefined {
    let activePreset: DashboardScreenPreset | undefined;
    sortScreenPresets(presets, true).forEach((preset) => {
        if(preset.breakpoint != null && gridWidth <= preset.breakpoint) {
            activePreset = preset;
        }
    });
    return activePreset;
}

// A map containing a unique identifier as key, and a WidgetManifest (displayName, displayIcon and HTML tags) as value.
// We will use this for or-dashboard-browser and to initialise widgets, based on the html tags.
export const widgetTypes: Map<string, WidgetManifest> = new Map<string, WidgetManifest>();

export function registerWidgetTypes() {
    widgetTypes.set("linechart", ChartWidget.getManifest());
    widgetTypes.set("gauge", GaugeWidget.getManifest());
    widgetTypes.set("image", ImageWidget.getManifest());
    widgetTypes.set("kpi", KpiWidget.getManifest());
    widgetTypes.set("map", MapWidget.getManifest());
<<<<<<< HEAD
    widgetTypes.set("session", SessionWidget.getManifest());
=======
>>>>>>> 564c72d3
    widgetTypes.set("attributeinput", AttributeInputWidget.getManifest());
    widgetTypes.set("table", TableWidget.getManifest());
}

@customElement("or-dashboard-builder")
export class OrDashboardBuilder extends LitElement {

    // Importing Styles; the unsafe GridStack css, and all custom css
    static get styles() {
        return [styling, style]
    }

    @property()
    protected readonly config: DashboardBuilderConfig | undefined;

    @property() // (originally from URL)
    protected readonly editMode: boolean = false;

    @property()
    protected readonly fullscreen: boolean = true;

    @property() // ID of the selected dashboard (originally from URL)
    protected readonly selectedId: string | undefined;

    @property()
    protected realm: string = manager.displayRealm;

    @property() // REQUIRED userId
    protected readonly userId!: string;

    @property()
    protected readonly readonly: boolean = true;


    /* ------------------- */

    @state()
    protected dashboards: Dashboard[] | undefined;

    @state() // Separate local template object
    protected currentTemplate: DashboardTemplate | undefined;

    @state()
    protected selectedDashboard: Dashboard | undefined;

    @state()
    protected selectedWidgetId: string | undefined;

    @state() // Used to toggle the SAVE button depending on whether changes have been made.
    protected initialDashboardJSON: string | undefined;

    @state() // Used to toggle the SAVE button depending on whether changes have been made.
    protected initialTemplateJSON: string | undefined;

    @state()
    protected refreshInterval: DashboardRefreshInterval = DashboardRefreshInterval.OFF;

    @state()
    protected isInitializing: boolean;

    @state()
    protected isLoading: boolean;

    @state() // Whether changes have been made
    protected hasChanged: boolean;

    @query('or-dashboard-preview')
    protected dashboardPreview?: OrDashboardPreview;

    protected refreshTimer?: NodeJS.Timer;
    private readonly keyEmitter: DashboardKeyEmitter = new DashboardKeyEmitter();


    /* ------------- */

    constructor() {
        super();
        this.isInitializing = true;
        this.isLoading = true;
        this.hasChanged = false;

        registerWidgetTypes();

        this.updateComplete.then(() => {
            this.loadAllDashboards(this.realm);
        });
    }

    connectedCallback() {
        super.connectedCallback();
        this.keyEmitter.addListener('delete', (_e: KeyboardEvent) => {
            if(this.selectedWidgetId) {
                const selectedWidget = this.selectedDashboard?.template?.widgets?.find(w => w.id == this.selectedWidgetId);
                if(selectedWidget) { showOkCancelDialog(i18next.t('areYouSure'), i18next.t('dashboard.deleteWidgetWarning'), i18next.t('delete')).then((ok: boolean) => { if(ok) { this.deleteWidget(selectedWidget); }}); }
            }
        });
        this.keyEmitter.addListener('deselect', (_e: KeyboardEvent) => { this.deselectWidget(); });
        this.keyEmitter.addListener('save', (_e: KeyboardEvent) => { this.saveDashboard(); });
    }

    disconnectedCallback() {
        super.disconnectedCallback();
        this.keyEmitter.removeAllListeners();
    }

    willUpdate(changedProps: PropertyValues) {
        super.willUpdate(changedProps);

        this.isLoading = (this.dashboards == undefined);
        this.isInitializing = (this.dashboards == undefined);

        // On any update (except widget selection), check whether hasChanged should be updated.
        if(!(changedProps.size === 1 && changedProps.has('selectedWidget'))) {
            const dashboardEqual = Util.objectsEqual(this.selectedDashboard, this.initialDashboardJSON ? JSON.parse(this.initialDashboardJSON) : undefined);
            const templateEqual = Util.objectsEqual(this.currentTemplate, this.initialTemplateJSON ? JSON.parse(this.initialTemplateJSON) : undefined);
            this.hasChanged = (!dashboardEqual || !templateEqual);
        }

        // Support for realm switching
        if(changedProps.has("realm") && changedProps.get("realm") !== undefined && this.realm) {
            this.loadAllDashboards(this.realm);
        }

        // Any update on the dashboard
        if(changedProps.has("selectedDashboard")) {
            this.deselectWidget();
            this.currentTemplate = this.selectedDashboard?.template;
            if(!this.editMode) {
                this.refreshInterval = this.currentTemplate?.refreshInterval || DashboardRefreshInterval.OFF;
                changedProps.set('refreshInterval', this.refreshInterval);
            }
            this.dispatchEvent(new CustomEvent("selected", { detail: this.selectedDashboard }))
        }

        // When edit/view mode gets toggled
        if(changedProps.has("editMode")) {
            this.deselectWidget();
            this.refreshInterval = DashboardRefreshInterval.OFF;
            this.showDashboardTree = true;
            if(this.editMode) {
                this.refreshInterval = DashboardRefreshInterval.OFF;
            } else {
                this.refreshInterval = this.currentTemplate?.refreshInterval || DashboardRefreshInterval.OFF;
            }
            changedProps.set('refreshInterval', this.refreshInterval);
        }

        // When refresh interval has changed
        if(changedProps.has("refreshInterval") && this.refreshInterval) {
            this.setRefreshTimer(intervalToMillis(this.refreshInterval));
        }
    }

    protected setRefreshTimer(millis: number | undefined) {
        this.clearRefreshTimer();
        if(millis !== undefined) {
            this.refreshTimer = setInterval(() => {
                this.deselectWidget();
                this.dashboardPreview?.refreshWidgets();
            }, millis)
        }
    }

    protected clearRefreshTimer() {
        if(this.refreshTimer) {
            clearInterval(this.refreshTimer);
            this.refreshTimer = undefined;
        }
    }

    async loadAllDashboards(realm: string) {

        // Getting dashboards
        await manager.rest.api.DashboardResource.getAllRealmDashboards(realm).then((result) => {
            this.dashboards = result.data;
        }).catch((reason) => {
            showSnackbar(undefined, "errorOccurred");
            console.error(reason);
        });

        // Setting dashboard if selectedId is given by parent component
        if(this.selectedId !== undefined) {
            this.selectedDashboard = this.dashboards?.find(x => { return x.id == this.selectedId; });
        }
    }

    /* ------------- */

    // On every property update
    updated(changedProperties: Map<string, any>) {
        super.updated(changedProperties);

        // Update on the Grid and its widget
        if(changedProperties.has("currentTemplate")) {
            if(this.selectedDashboard != null) {
                this.selectedDashboard.template = this.currentTemplate;
            }
        }
    }

    /* ----------------- */

    protected onWidgetCreation(widget: DashboardWidget): void {
        const tempTemplate = JSON.parse(JSON.stringify(this.currentTemplate)) as DashboardTemplate;
        if(!tempTemplate.widgets) {
            tempTemplate.widgets = [];
        }
        tempTemplate.widgets.push(widget);
        this.currentTemplate = tempTemplate;
    }

    deleteWidget(widget: DashboardWidget) {
        if(this.currentTemplate != null && this.currentTemplate.widgets != null) {
            const tempTemplate = this.currentTemplate;
            tempTemplate.widgets = tempTemplate.widgets?.filter((x: DashboardWidget) => { return x.id != widget.id; });
            this.currentTemplate = tempTemplate;
        }
        if(this.selectedWidgetId === widget.id) {
            this.deselectWidget();
        }
    }

    /* ------------------------------ */

    selectWidget(widget: DashboardWidget): void {
        const foundWidget = this.currentTemplate?.widgets?.find((x) => { return x.gridItem?.id == widget.gridItem?.id; });
        if(foundWidget != null) {
            this.selectedWidgetId = foundWidget.id;
        } else {
            console.error("The selected widget does not exist!");
        }
    }

    deselectWidget() {
        this.selectedWidgetId = undefined;
    }

    /* --------------------- */

    selectDashboard(dashboard: Dashboard | undefined) {
        if(this.dashboards != null) {
            if(this.selectedDashboard && this.initialDashboardJSON) {
                const indexOf = this.dashboards.indexOf(this.selectedDashboard);
                if(indexOf) {
                    this.dashboards[indexOf] = JSON.parse(this.initialDashboardJSON) as Dashboard;
                }
            }
            this.selectedDashboard = (dashboard ? this.dashboards.find((x) => { return x.id == dashboard.id; }) : undefined);
            this.initialDashboardJSON = JSON.stringify(this.selectedDashboard);
            this.initialTemplateJSON = JSON.stringify(this.selectedDashboard?.template);
        }
    }

    changeDashboardName(value: string) {
        if(this.selectedDashboard != null) {
            const dashboard = this.selectedDashboard;
            dashboard.displayName = value;
            this.requestUpdate("selectedDashboard");
        }
    }

    openDashboardInInsights() {
        if(this.selectedDashboard != null) {
            const insightsUrl: string = (window.location.origin + "/insights/?realm=" + manager.displayRealm + "#/view/" + this.selectedDashboard.id + "/true/"); // Just using relative URL to origin, as its enough for now.
            window.open(insightsUrl)?.focus();
        }
    }

    shareUrl(method: string) {
        let url = window.location.href.replace("true", "false");
        if(method == 'copy') {
            navigator.clipboard.writeText(url);
        } else if(method == 'tab') {
            window.open(url, '_blank')?.focus()
        }
    }

    /* ----------------------------------- */

    saveDashboard() {
        if(this.selectedDashboard != null && !this._isReadonly() && this._hasEditAccess()) {
            this.isLoading = true;

            // Saving object into the database
            manager.rest.api.DashboardResource.update(this.selectedDashboard).then(() => {
                if(this.dashboards != null && this.selectedDashboard != null) {
                    this.initialDashboardJSON = JSON.stringify(this.selectedDashboard);
                    this.initialTemplateJSON = JSON.stringify(this.selectedDashboard.template);
                    this.dashboards[this.dashboards?.indexOf(this.selectedDashboard)] = this.selectedDashboard;
                    this.currentTemplate = Object.assign({}, this.selectedDashboard.template);
                    showSnackbar(undefined, "dashboard.saveSuccessful");
                }
            }).catch((reason) => {
                console.error(reason);
                showSnackbar(undefined, "errorOccurred");
            }).finally(() => {
                this.isLoading = false;
            })
        } else {
            console.error("The selected dashboard could not be found..");
            showSnackbar(undefined, "errorOccurred");
        }
    }

    protected _isReadonly(): boolean {
        return this.readonly || !manager.hasRole(ClientRole.WRITE_INSIGHTS);
    }
    protected _hasEditAccess(): boolean {
        return this.userId != null && (this.selectedDashboard?.editAccess == DashboardAccess.PRIVATE ? this.selectedDashboard?.ownerId == this.userId : true)
    }
    protected _hasViewAccess(): boolean {
        return this.userId != null && (this.selectedDashboard?.viewAccess == DashboardAccess.PRIVATE ? this.selectedDashboard?.ownerId == this.userId : true)
    }

    /* ----------------- */

    @state()
    protected sidebarMenuIndex: number = 0;

    @state()
    protected showDashboardTree: boolean = true;

    private readonly menuItems: ListItem[] = [
        { icon: "content-copy", text: (i18next.t("copy") + " URL"), value: "copy" },
        { icon: "open-in-new", text: i18next.t("dashboard.openInNewTab"), value: "tab" },
    ];

    private readonly tabItems: OrMwcTabItem[] = [
        { name: i18next.t("dashboard.widgets") }, { name: i18next.t("settings") }
    ];

    // Rendering the page
    render(): any {
        if(window.matchMedia("(max-width: 600px)").matches && this.editMode) {
            this.dispatchEvent(new CustomEvent('editToggle', { detail: false }));
            this.showDashboardTree = true;
        }
        const builderStyles = {
            display: (this.editMode && (this._isReadonly() || !this._hasEditAccess())) ? 'none' : undefined,
            maxHeight: this.editMode ? "calc(100vh - 77px - 50px)" : "inherit"
        };
        return (!this.isInitializing || (this.dashboards != null && this.dashboards.length == 0)) ? html`
            <div id="container">
                ${(this.showDashboardTree) ? html`
                    <or-dashboard-tree id="tree" class="${this.selectedDashboard ? 'hideMobile' : undefined}"
                                       .realm="${this.realm}" .hasChanged="${this.hasChanged}" .selected="${this.selectedDashboard}" .dashboards="${this.dashboards}" .showControls="${true}" .userId="${this.userId}" .readonly="${this._isReadonly()}"
                                       @created="${(_event: CustomEvent) => { this.dispatchEvent(new CustomEvent('editToggle', { detail: true })); }}"
                                       @updated="${(event: CustomEvent) => { this.dashboards = event.detail; this.selectedDashboard = undefined; }}"
                                       @select="${(event: CustomEvent) => { this.selectDashboard(event.detail); }}"
                    ></or-dashboard-tree>
                ` : undefined}
                <div class="${this.selectedDashboard == null ? 'hideMobile' : undefined}" style="flex: 1; display: flex; flex-direction: column;">
                    ${this.editMode ? html`
                        <div id="header" class="hideMobile">
                            <div id="header-wrapper">
                                <div id="header-title">
                                    <or-icon icon="view-dashboard"></or-icon>
                                    ${this.selectedDashboard != null ? html`
                                        <or-mwc-input .type="${InputType.TEXT}" min="1" max="1023" comfortable required outlined .label="${i18next.t('name') + '*\xa0'}" 
                                                      ?readonly="${this._isReadonly()}" .value="${this.selectedDashboard.displayName}" 
                                                      .disabled="${this.isLoading}" style="width: 300px;" 
                                                      @or-mwc-input-changed="${(event: OrInputChangedEvent) => { this.changeDashboardName(event.detail.value); }}"
                                        ></or-mwc-input>
                                    ` : undefined}
                                </div>
                                <div id="header-actions">
                                    <div id="header-actions-content">
                                        ${when(this.selectedDashboard, () => html`
                                            <or-mwc-input id="refresh-btn" class="small-btn" .disabled="${this.isLoading}" type="${InputType.BUTTON}" icon="refresh"
                                                          @or-mwc-input-changed="${() => { this.deselectWidget(); this.dashboardPreview?.refreshPreview(); }}">
                                            </or-mwc-input>
                                            <or-mwc-input id="responsive-btn" class="small-btn" .disabled="${this.isLoading}" type="${InputType.BUTTON}" icon="responsive"
                                                          @or-mwc-input-changed="${() => { this.dispatchEvent(new CustomEvent('fullscreenToggle', { detail: !this.fullscreen })); }}">
                                            </or-mwc-input>
                                            <or-mwc-input id="share-btn" class="small-btn" .disabled="${this.isLoading}" type="${InputType.BUTTON}" icon="open-in-new"
                                                          @or-mwc-input-changed="${() => { this.openDashboardInInsights(); }}">
                                            </or-mwc-input>
                                            <or-mwc-input id="save-btn" ?hidden="${this._isReadonly() || !this._hasEditAccess()}" .disabled="${this.isLoading || !this.hasChanged}" type="${InputType.BUTTON}" raised label="save"
                                                          @or-mwc-input-changed="${() => { this.saveDashboard(); }}">
                                            </or-mwc-input>
                                            <or-mwc-input id="view-btn" ?hidden="${this._isReadonly() || !this._hasViewAccess()}" type="${InputType.BUTTON}" outlined icon="eye" label="viewAsset"
                                                          @or-mwc-input-changed="${() => { this.dispatchEvent(new CustomEvent('editToggle', { detail: false })); }}">
                                            </or-mwc-input>
                                        `)}
                                    </div>
                                </div>
                            </div>
                        </div>
                    ` : html`
                        <div id="fullscreen-header">
                            <div id="fullscreen-header-wrapper">
                                <div id="fullscreen-header-title" style="display: flex; align-items: center;">
                                    <or-icon class="showMobile" style="margin-right: 10px;" icon="chevron-left" @click="${() => { this.selectedDashboard = undefined; }}"></or-icon>
                                    <or-icon class="hideMobile" style="margin-right: 10px;" icon="menu" @click="${() => { this.showDashboardTree = !this.showDashboardTree; }}"></or-icon>
                                    <span>${this.selectedDashboard?.displayName}</span>
                                </div>
                                <div id="fullscreen-header-actions">
                                    <div id="fullscreen-header-actions-content">
                                        ${when(this.selectedDashboard, () => html`
                                            <or-mwc-input id="refresh-btn" class="small-btn" .disabled="${(this.selectedDashboard == null)}" type="${InputType.BUTTON}" icon="refresh"
                                                      @or-mwc-input-changed="${() => { this.deselectWidget(); this.dashboardPreview?.refreshPreview(); }}"
                                            ></or-mwc-input>
                                            <dashboard-refresh-controls .interval="${this.refreshInterval}" .readonly="${false}"
                                                                        @interval-select="${(ev: IntervalSelectEvent) => this.onIntervalSelect(ev)}"
                                            ></dashboard-refresh-controls>
                                            <or-mwc-input id="share-btn" class="small-btn" .disabled="${(this.selectedDashboard == null)}" type="${InputType.BUTTON}" icon="open-in-new"
                                                          @or-mwc-input-changed="${() => { this.openDashboardInInsights(); }}"
                                            ></or-mwc-input>
                                            <or-mwc-input id="view-btn" class="hideMobile" ?hidden="${this.selectedDashboard == null || this._isReadonly() || !this._hasEditAccess()}" type="${InputType.BUTTON}" outlined icon="pencil" label="editAsset"
                                                          @or-mwc-input-changed="${() => { this.dispatchEvent(new CustomEvent('editToggle', { detail: true })); }}">
                                            </or-mwc-input>
                                        `)}
                                    </div>
                                </div>
                            </div>
                        </div>
                    `}
                    <div id="content" style="flex: 1;">
                        <div id="container">
                            ${(this.editMode && (this._isReadonly() || !this._hasEditAccess())) ? html`
                                <div style="display: flex; justify-content: center; align-items: center; height: 100%;">
                                    <span>${!this._hasEditAccess() ? i18next.t('noDashboardWriteAccess') : i18next.t('errorOccurred')}.</span>
                                </div>
                            ` : undefined}
                            <div id="builder" style="${styleMap(builderStyles)}">
                                ${(this.selectedDashboard != null) ? html`
                                    <or-dashboard-preview class="editor" style="background: transparent;"
                                                          .realm="${this.realm}" .template="${this.currentTemplate}"
                                                          .selectedWidget="${this.selectedDashboard?.template?.widgets?.find(w => w.id == this.selectedWidgetId)}" .editMode="${this.editMode}"
                                                          .fullscreen="${this.fullscreen}" .readonly="${this._isReadonly()}"
                                                          @selected="${(event: CustomEvent) => { this.selectWidget(event.detail); }}"
                                                          @deselected="${() => { this.deselectWidget(); }}"
                                                          @created="${(event: CustomEvent) => { this.onWidgetCreation(event.detail); }}"
                                                          @changed="${(event: CustomEvent) => { 
                                                              this.currentTemplate = event.detail.template; 
                                                          }}"
                                    ></or-dashboard-preview>
                                ` : html`
                                    <div style="display: flex; justify-content: center; align-items: center; height: 100%;">
                                        <span>${i18next.t('noDashboardSelected')}</span>
                                    </div>
                                `}
                            </div>
                            ${when((this.selectedDashboard != null && this.editMode && !this._isReadonly() && this._hasEditAccess()), () => {
                                const selectedWidget = this.selectedDashboard?.template?.widgets?.find(w => w.id == this.selectedWidgetId);
                                return html`
                                    <div id="sidebar" class="hideMobile">
                                        ${this.selectedWidgetId != null ? html`
                                            <div class="settings-container">
                                                <div id="menu-header">
                                                    <div id="title-container">
                                                        <span id="title" title="${selectedWidget?.displayName}">${selectedWidget?.displayName}</span>
                                                    </div>
                                                    <div id="sidebar-widget-headeractions">
                                                        <or-mwc-input type="${InputType.BUTTON}" icon="delete" @or-mwc-input-changed="${() => {
                                                            showOkCancelDialog(i18next.t('areYouSure'), i18next.t('dashboard.deleteWidgetWarning'), i18next.t('delete')).then((ok: boolean) => {
                                                                if(ok) { this.deleteWidget(selectedWidget!); }
                                                            })
                                                        }}"></or-mwc-input>
                                                        <or-mwc-input type="${InputType.BUTTON}" icon="close" @or-mwc-input-changed="${() => { this.deselectWidget(); }}"></or-mwc-input>
                                                    </div>
                                                </div>
                                                <div id="content" class="hidescroll" style="flex: 1; overflow: hidden auto;">
                                                    <div style="position: relative;">
                                                        <or-dashboard-widgetsettings style="position: absolute;" .selectedWidget="${selectedWidget}" .realm="${this.realm}"
                                                                                     @delete="${(event: CustomEvent) => { this.deleteWidget(event.detail); }}"
                                                                                     @update="${(event: CustomEvent) => {
                                                                                         this.currentTemplate = Object.assign({}, this.selectedDashboard?.template);
                                                                                         if(event.detail.force) { this.deselectWidget(); this.dashboardPreview?.refreshPreview(); }}}"
                                                        ></or-dashboard-widgetsettings>
                                                    </div>
                                                </div>
                                            </div>
                                        ` : undefined}
                                        <div class="settings-container" style="${this.selectedWidgetId != null ? css`display: none` : null}">
                                            <div style="border-bottom: 1px solid ${unsafeCSS(DefaultColor5)};">
                                                <or-mwc-tabs .items="${this.tabItems}" noScroll @activated="${(event: CustomEvent) => { this.sidebarMenuIndex = event.detail.index; }}" style="pointer-events: ${this.selectedDashboard ? undefined : 'none'}"></or-mwc-tabs>
                                            </div>
                                            <div id="content" class="hidescroll" style="flex: 1; overflow: hidden auto;">
                                                <div style="position: relative;">
                                                    <or-dashboard-browser id="browser" style="position: absolute; ${this.sidebarMenuIndex != 0 ? css`display: none` : null}"></or-dashboard-browser>
                                                    <or-dashboard-boardsettings style="position: absolute; ${this.sidebarMenuIndex != 1 ? css`display: none` : null}" 
                                                                                .dashboard="${this.selectedDashboard}" .showPerms="${this.selectedDashboard?.ownerId == this.userId}" 
                                                                                @update="${(event: CustomEvent) => {
                                                                                    this.currentTemplate = Object.assign({}, this.selectedDashboard?.template);
                                                                                    if(event.detail.force) { this.deselectWidget(); this.dashboardPreview?.refreshPreview(); }}}"
                                                    ></or-dashboard-boardsettings>
                                                </div>
                                            </div>
                                        </div>
                                    </div>
                                `
                            })}
                        </div>
                    </div>
                </div>
            </div>
        ` : html`
            <div id="container" style="justify-content: center; align-items: center;">
                ${this.isInitializing ? html`
                    <span>${i18next.t("loading")}.</span>
                ` : html`
                    <span>${i18next.t("errorOccurred")}.</span>
                `}
            </div>
        `
    }

    protected onIntervalSelect(ev: IntervalSelectEvent) {
        this.refreshInterval = ev.detail;
    }

    /* ======================== */

}<|MERGE_RESOLUTION|>--- conflicted
+++ resolved
@@ -30,10 +30,7 @@
 import {MapWidget} from "./widgets/map-widget";
 import {AttributeInputWidget} from "./widgets/attribute-input-widget";
 import {TableWidget} from "./widgets/table-widget";
-<<<<<<< HEAD
 import {SessionWidget} from "./widgets/session-widget";
-=======
->>>>>>> 564c72d3
 
 // language=CSS
 const styling = css`
@@ -218,10 +215,7 @@
     widgetTypes.set("image", ImageWidget.getManifest());
     widgetTypes.set("kpi", KpiWidget.getManifest());
     widgetTypes.set("map", MapWidget.getManifest());
-<<<<<<< HEAD
     widgetTypes.set("session", SessionWidget.getManifest());
-=======
->>>>>>> 564c72d3
     widgetTypes.set("attributeinput", AttributeInputWidget.getManifest());
     widgetTypes.set("table", TableWidget.getManifest());
 }
@@ -398,7 +392,7 @@
         await manager.rest.api.DashboardResource.getAllRealmDashboards(realm).then((result) => {
             this.dashboards = result.data;
         }).catch((reason) => {
-            showSnackbar(undefined, "errorOccurred");
+            showSnackbar(undefined, i18next.t('errorOccurred'));
             console.error(reason);
         });
 
@@ -512,17 +506,17 @@
                     this.initialTemplateJSON = JSON.stringify(this.selectedDashboard.template);
                     this.dashboards[this.dashboards?.indexOf(this.selectedDashboard)] = this.selectedDashboard;
                     this.currentTemplate = Object.assign({}, this.selectedDashboard.template);
-                    showSnackbar(undefined, "dashboard.saveSuccessful");
+                    showSnackbar(undefined, i18next.t('dashboard.saveSuccessful'));
                 }
             }).catch((reason) => {
                 console.error(reason);
-                showSnackbar(undefined, "errorOccurred");
+                showSnackbar(undefined, i18next.t('errorOccurred'));
             }).finally(() => {
                 this.isLoading = false;
             })
         } else {
             console.error("The selected dashboard could not be found..");
-            showSnackbar(undefined, "errorOccurred");
+            showSnackbar(undefined, i18next.t('errorOccurred'));
         }
     }
 
@@ -599,10 +593,10 @@
                                             <or-mwc-input id="share-btn" class="small-btn" .disabled="${this.isLoading}" type="${InputType.BUTTON}" icon="open-in-new"
                                                           @or-mwc-input-changed="${() => { this.openDashboardInInsights(); }}">
                                             </or-mwc-input>
-                                            <or-mwc-input id="save-btn" ?hidden="${this._isReadonly() || !this._hasEditAccess()}" .disabled="${this.isLoading || !this.hasChanged}" type="${InputType.BUTTON}" raised label="save"
+                                            <or-mwc-input id="save-btn" ?hidden="${this._isReadonly() || !this._hasEditAccess()}" .disabled="${this.isLoading || !this.hasChanged}" type="${InputType.BUTTON}" raised label="${i18next.t('save')}"
                                                           @or-mwc-input-changed="${() => { this.saveDashboard(); }}">
                                             </or-mwc-input>
-                                            <or-mwc-input id="view-btn" ?hidden="${this._isReadonly() || !this._hasViewAccess()}" type="${InputType.BUTTON}" outlined icon="eye" label="viewAsset"
+                                            <or-mwc-input id="view-btn" ?hidden="${this._isReadonly() || !this._hasViewAccess()}" type="${InputType.BUTTON}" outlined icon="eye" label="${i18next.t('viewAsset')}"
                                                           @or-mwc-input-changed="${() => { this.dispatchEvent(new CustomEvent('editToggle', { detail: false })); }}">
                                             </or-mwc-input>
                                         `)}
@@ -630,7 +624,7 @@
                                             <or-mwc-input id="share-btn" class="small-btn" .disabled="${(this.selectedDashboard == null)}" type="${InputType.BUTTON}" icon="open-in-new"
                                                           @or-mwc-input-changed="${() => { this.openDashboardInInsights(); }}"
                                             ></or-mwc-input>
-                                            <or-mwc-input id="view-btn" class="hideMobile" ?hidden="${this.selectedDashboard == null || this._isReadonly() || !this._hasEditAccess()}" type="${InputType.BUTTON}" outlined icon="pencil" label="editAsset"
+                                            <or-mwc-input id="view-btn" class="hideMobile" ?hidden="${this.selectedDashboard == null || this._isReadonly() || !this._hasEditAccess()}" type="${InputType.BUTTON}" outlined icon="pencil" label="${i18next.t('editAsset')}"
                                                           @or-mwc-input-changed="${() => { this.dispatchEvent(new CustomEvent('editToggle', { detail: true })); }}">
                                             </or-mwc-input>
                                         `)}
