--- conflicted
+++ resolved
@@ -291,15 +291,7 @@
         this.hasChanged = false;
         this.rerenderPending = false;
 
-<<<<<<< HEAD
-        this.registerWidgetType("linechart", new OrChartWidget());
-        this.registerWidgetType("kpi", new OrKpiWidget());
-        this.registerWidgetType("gauge", new OrGaugeWidget());
-        this.registerWidgetType("map", new OrMapWidget());
-        this.registerWidgetType("image", new OrImageWidget());
-=======
         registerWidgetTypes();
->>>>>>> 4fe6a4f2
 
         this.updateComplete.then(async () => {
             await this.updateDashboards(this.realm!);
