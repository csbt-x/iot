import {
    css,
    html,
    LitElement,
    PropertyValues,
    TemplateResult,
    unsafeCSS
} from "lit";
import {customElement, property, query} from "lit/decorators.js";
import i18next from "i18next";
import {translate} from "@openremote/or-translate";
import {AssetModelUtil, Asset, Attribute, AttributeRef, DatapointInterval, WellknownMetaItems, ReadAssetEvent, AssetEvent, ValueDatapoint, AssetQuery} from "@openremote/model";
import manager, {
    DefaultColor2,
    DefaultColor3,
    DefaultColor4,
    DefaultColor5,
    Util
} from "@openremote/core";
import "@openremote/or-asset-tree";
import "@openremote/or-mwc-components/or-mwc-input";
import "@openremote/or-components/or-panel";
import "@openremote/or-translate";
import {Chart, ChartDataset, TimeUnit, ScatterDataPoint, ScatterController, LineController, LineElement, PointElement, LinearScale, TimeScale,
    Filler,
    Legend,
    Title,
    Tooltip,
    ChartConfiguration,
    TimeScaleOptions} from "chart.js";
import {InputType, OrInputChangedEvent} from "@openremote/or-mwc-components/or-mwc-input";
import moment from "moment";
import {OrAssetTreeSelectionEvent} from "@openremote/or-asset-tree";
import {getAssetDescriptorIconTemplate} from "@openremote/or-icon";
import {getContentWithMenuTemplate} from "@openremote/or-mwc-components/or-mwc-menu";
import ChartAnnotation, { AnnotationOptions } from "chartjs-plugin-annotation";
import "chartjs-adapter-moment";
import {GenericAxiosResponse } from "@openremote/rest";
import {OrAttributePicker, OrAttributePickerPickedEvent} from "@openremote/or-attribute-picker";
import { showDialog } from "@openremote/or-mwc-components/or-mwc-dialog";

Chart.register(LineController, ScatterController, LineElement, PointElement, LinearScale, TimeScale, Title, Filler, Legend, Tooltip, ChartAnnotation);

export class OrChartEvent extends CustomEvent<OrChartEventDetail> {

    public static readonly NAME = "or-chart-event";

    constructor(value?: any, previousValue?: any) {
        super(OrChartEvent.NAME, {
            detail: {
                value: value,
                previousValue: previousValue
            },
            bubbles: true,
            composed: true
        });
    }
}

export interface ChartViewConfig {
    attributeRefs?: AttributeRef[];
    timestamp?: number;
    compareOffset?: number;
    period?: moment.unitOfTime.Base;
    deltaFormat?: "absolute" | "percentage";
    decimals?: number;
}

export interface OrChartEventDetail {
    value?: any;
    previousValue?: any;
}

declare global {
    export interface HTMLElementEventMap {
        [OrChartEvent.NAME]: OrChartEvent;
    }
}

export interface ChartConfig {
    xLabel?: string;
    yLabel?: string;
}

export interface OrChartConfig {
    chart?: ChartConfig;
    realm?: string;
    views: {[name: string]: {
        [panelName: string]: ChartViewConfig
    }};
}

// Declare require method which we'll use for importing webpack resources (using ES6 imports will confuse typescript parser)
declare function require(name: string): any;

// TODO: Add webpack/rollup to build so consumers aren't forced to use the same tooling
const dialogStyle = require("@material/dialog/dist/mdc.dialog.css");
const tableStyle = require("@material/data-table/dist/mdc.data-table.css");

// language=CSS
const style = css`
    :host {
        
        --internal-or-chart-background-color: var(--or-chart-background-color, var(--or-app-color2, ${unsafeCSS(DefaultColor2)}));
        --internal-or-chart-text-color: var(--or-chart-text-color, var(--or-app-color3, ${unsafeCSS(DefaultColor3)}));
        --internal-or-chart-controls-margin: var(--or-chart-controls-margin, 0 0 20px 0);       
        --internal-or-chart-controls-margin-children: var(--or-chart-controls-margin-children, 0 auto 20px auto);            
        --internal-or-chart-graph-fill-color: var(--or-chart-graph-fill-color, var(--or-app-color4, ${unsafeCSS(DefaultColor4)}));       
        --internal-or-chart-graph-fill-opacity: var(--or-chart-graph-fill-opacity, 1);       
        --internal-or-chart-graph-line-color: var(--or-chart-graph-line-color, var(--or-app-color4, ${unsafeCSS(DefaultColor4)}));       
        --internal-or-chart-graph-point-color: var(--or-chart-graph-point-color, var(--or-app-color3, ${unsafeCSS(DefaultColor3)}));
        --internal-or-chart-graph-point-border-color: var(--or-chart-graph-point-border-color, var(--or-app-color5, ${unsafeCSS(DefaultColor5)}));
        --internal-or-chart-graph-point-radius: var(--or-chart-graph-point-radius, 4);
        --internal-or-chart-graph-point-hit-radius: var(--or-chart-graph-point-hit-radius, 20);       
        --internal-or-chart-graph-point-border-width: var(--or-chart-graph-point-border-width, 2);
        --internal-or-chart-graph-point-hover-color: var(--or-chart-graph-point-hover-color, var(--or-app-color5, ${unsafeCSS(DefaultColor5)}));       
        --internal-or-chart-graph-point-hover-border-color: var(--or-chart-graph-point-hover-border-color, var(--or-app-color3, ${unsafeCSS(DefaultColor3)}));
        --internal-or-chart-graph-point-hover-radius: var(--or-chart-graph-point-hover-radius, 4);      
        --internal-or-chart-graph-point-hover-border-width: var(--or-chart-graph-point-hover-border-width, 2);
        
        width: 100%;
        display: block; 
    }

    .line-label {
        border-width: 1px;
        border-color: var(--or-app-color3);
        margin-right: 5px;
    }

    .line-label.solid {
        border-style: solid;
    }

    .line-label.dashed {
        background-image: linear-gradient(to bottom, var(--or-app-color3) 50%, white 50%);
        width: 2px;
        border: none;
        background-size: 10px 16px;
        background-repeat: repeat-y;
    }
    
    .button-icon {
        align-self: center;
        padding: 10px;
        cursor: pointer;
    }

    a {
        display: flex;
        cursor: pointer;
        text-decoration: underline;
        font-weight: bold;
        color: var(--or-app-color1);
        --or-icon-width: 12px;
    }

    .mdc-dialog .mdc-dialog__surface {
        min-width: 600px;
        height: calc(100vh - 50%);
    }
    
    :host([hidden]) {
        display: none;
    }
    
    #container {
        display: flex;
        min-width: 0;
        flex-direction: row;
    }
       
    #msg {
        height: 100%;
        width: 100%;
        justify-content: center;
        align-items: center;
        text-align: center;
    }
    
    #msg:not([hidden]) {
        display: flex;    
    }
    .interval-controls,
    .period-controls {
        display: flex;
        flex-wrap: wrap;
        flex-direction: row;
    }

    .period-controls {
        --or-icon-fill: var(--or-app-color3);
    }

    #controls {
        display: flex;
        flex-wrap: wrap;
        margin: var(--internal-or-chart-controls-margin);
        min-width: 320px;
        padding-left: 10px;
        flex-direction: column;
        margin: 0;
    }

    #attribute-list {
        overflow: auto;
        flex: 1 1 0;
        min-height: 150px;
        width: 100%;
        display: flex;
        flex-direction: column;
    }
    
    .attribute-list-item {
        cursor: pointer;
        display: flex;
        flex-direction: row;
        align-items: center;
        padding: 0;
        min-height: 50px;
    }

    .button-clear {
        background: none;
        visibility: hidden;
        color: ${unsafeCSS(DefaultColor5)};
        --or-icon-fill: ${unsafeCSS(DefaultColor5)};
        display: inline-block;
        border: none;
        padding: 0;
        cursor: pointer;
    }

    .attribute-list-item:hover .button-clear {
        visibility: visible;
    }

    .button-clear:hover {
        --or-icon-fill: var(--or-app-color4);
    }
    
    .attribute-list-item-label {
        display: flex;
        flex: 1 1 0;
        line-height: 16px;
        flex-direction: column;
    }

    .attribute-list-item-bullet {
        width: 14px;
        height: 14px;
        border-radius: 7px;
        margin-right: 10px;
    }

    .attribute-list-item .button.delete {
        display: none;
    }

    .attribute-list-item:hover .button.delete {
        display: block;
    }

    #controls > * {
        margin-top: 5px;
        margin-bottom: 5px;
    }

    .dialog-container {
        display: flex;
        flex-direction: row;
        flex: 1 1 0;
    }

    .dialog-container > * {
        flex: 1 1 0;
    }
    
    .dialog-container > or-mwc-input {
        background-color: var(--or-app-color2);
        border-left: 3px solid var(--or-app-color4);
    }

    #chart-container {
        flex: 1 1 0;
        position: relative;
        overflow: auto;
        min-height: 400px;
        max-height: 550px;
    }

    canvas {
        width: 100% !important;
    }

    @media screen and (max-width: 1280px) {
        #chart-container {
            max-height: 330px;
        }
    }

    @media screen and (max-width: 769px) {
        .mdc-dialog .mdc-dialog__surface {
            min-width: auto;

            max-width: calc(100vw - 32px);
            max-height: calc(100% - 32px);
        }

        #container {
            flex-direction: column;
        }

        #controls {
            min-width: 100%;
            padding-left: 0;
        }
    }
`;

@customElement("or-chart")
export class OrChart extends translate(i18next)(LitElement) {

    public static DEFAULT_TIMESTAMP_FORMAT = "L HH:mm:ss";

    static get styles() {
        return [
            css`${unsafeCSS(tableStyle)}`,
            css`${unsafeCSS(dialogStyle)}`,
            style
        ];
    }

    @property({type: Object})
    public assets: Asset[] = [];

    @property({type: Object})
    private activeAsset?: Asset;

    @property({type: Object})
    public assetAttributes: [number, Attribute<any>][] = [];

    @property({type: Array})
    public colors: string[] = ["#3869B1", "#DA7E30", "#3F9852", "#CC2428", "#6B4C9A", "#922427", "#958C3D", "#535055"];

    @property({type: String})
    public period: moment.unitOfTime.Base = "day";

    @property({type: Number})
    public timestamp: Date = moment().set('minute', 0).toDate();

    @property({type: Number})
    public compareTimestamp?: Date = moment().set('minute', 0).toDate();

    @property({type: Object})
    public config?: OrChartConfig;

    @property({type: String})
    public realm?: string;

    @property()
    public panelName?: string;

    @property()
    public showControls: boolean = true;

    @property()
    public showLegend: boolean = true;

    @property()
    protected _loading: boolean = false;

    @property()
    protected _data?: ChartDataset<"line", ScatterDataPoint[]>[] = undefined;

    @property()
    protected _tableTemplate?: TemplateResult;

    @query("#chart")
    protected _chartElem!: HTMLCanvasElement;

    protected _dialogElem!: HTMLElement;

    protected _chart?: Chart;
    protected _style!: CSSStyleDeclaration;
    protected _startOfPeriod?: number;
    protected _endOfPeriod?: number;
    protected _timeUnits?: TimeUnit;
    protected _stepSize?: number;
    protected _updateTimestampTimer: number | null = null;

    constructor() {
        super();
        this.addEventListener(OrAssetTreeSelectionEvent.NAME, this._onTreeSelectionChanged);
    }

    connectedCallback() {
        super.connectedCallback();
        this._style = window.getComputedStyle(this);
    }

    disconnectedCallback(): void {
        super.disconnectedCallback();
        this._cleanup();
    }

    firstUpdated() {
        this.loadSettings(false);
    }

    updated(changedProperties: PropertyValues) {
        super.updated(changedProperties);

        if (changedProperties.has("realm")) {
            if(changedProperties.get("realm") != undefined) { // Checking whether it was undefined previously, to prevent loading 2 times and resetting attribute properties.
                console.log("The realm has changed! Delete the list of assets!");
                this.assets = [];
                this.loadSettings(true);
            }
        }

        const reloadData = changedProperties.has("period") || changedProperties.has("compareTimestamp")
            || changedProperties.has("timestamp") || changedProperties.has("assetAttributes") || changedProperties.has("realm");

        if (reloadData) {
            this._data = undefined;
            if (this._chart) {
                this._chart.destroy();
                this._chart = undefined;
            }
            this._loadData();
        }

        if (!this._data) {
            return;
        }

        const now = moment().toDate().getTime();

        if (!this._chart) {
            const options = {
                type: "line",
                data: {
                    datasets: this._data
                },
                options: {
                    responsive: true,
                    maintainAspectRatio: false,
                    onResize:() => this.dispatchEvent(new OrChartEvent("resize")),
                    showLines: true,
                    plugins: {
                        legend: {
                            display: false
                        },
                        tooltip: {
                            mode: "x",
                            intersect: false,
                            xPadding: 10,
                            yPadding: 10,
                            titleMarginBottom: 10
                        },
                        annotation: {
                            annotations: [
                                {
                                    type: "line",
                                    xMin: now,
                                    xMax: now,
                                    borderColor: "#275582",
                                    borderWidth: 2
                                }
                            ]
                        },
                    },
                    hover: {
                        mode: 'x',
                        intersect: false
                    },
                    scales: {
                        y: {
                            ticks: {
                                beginAtZero: true
                            },
                            grid: {
                                color: "#cccccc"
                            }
                        },
                        x: {
                            type: "time",
                            min: this._startOfPeriod,
                            max: this._endOfPeriod,
                            time: {
                                tooltipFormat: 'MMM D, YYYY, HH:mm:ss',
                                displayFormats: {
                                    millisecond: 'HH:mm:ss.SSS',
                                    second: 'HH:mm:ss',
                                    minute: "HH:mm",
                                    hour: "HH:mm",
                                    week: "w"
                                },
                                unit: this._timeUnits,
                                stepSize: this._stepSize
                            },
                            ticks: {
                                autoSkip: true,
                                maxTicksLimit: 30,
                                color: "#000",
                                font: {
                                    family: "'Open Sans', Helvetica, Arial, Lucida, sans-serif",
                                    size: 9,
                                    style: "normal"
                                }
                            },
                            gridLines: {
                                color: "#cccccc"
                            }
                        }
                    }
                }
            } as ChartConfiguration<"line", ScatterDataPoint[]>;

            this._chart = new Chart<"line", ScatterDataPoint[]>(this._chartElem.getContext("2d")!, options);
        } else {
            if (changedProperties.has("_data")) {
                this._chart.options.scales!.x!.min = this._startOfPeriod;
                this._chart.options!.scales!.x!.max = this._endOfPeriod;
                (this._chart.options!.scales!.x! as TimeScaleOptions).time!.unit = this._timeUnits!;
                (this._chart.options!.scales!.x! as TimeScaleOptions).time!.stepSize = this._stepSize!;
                (this._chart.options!.plugins!.annotation!.annotations! as AnnotationOptions<"line">[])[0].xMin = now;
                (this._chart.options!.plugins!.annotation!.annotations! as AnnotationOptions<"line">[])[0].xMax = now;
                this._chart.data.datasets = this._data;
                this._chart.update();
            }
        }
        this.onCompleted().then(() => {
            this.dispatchEvent(new OrChartEvent('rendered'));
        });

    }

    shouldShowControls() {
        return (this.showControls && this.showControls.toString() == "true");
    }
    shouldShowLegend() {
        return (this.showLegend && this.showLegend.toString() == "true");
    }

    render() {
        const disabled = this._loading;
        const endDateInputType = this.getInputType();
        return html`
            <div id="container">
                <div id="chart-container">
                    <canvas id="chart"></canvas>
                </div>

                <!-- Checking whether showControls is set to true. Had to do string check as well -->
                ${this.shouldShowControls() ? html`
                    <div id="controls">
                        <div class="interval-controls" style="margin-right: 6px;">
                            ${getContentWithMenuTemplate(
                            html`<or-mwc-input .type="${InputType.BUTTON}" .label="${i18next.t("timeframe")}: ${i18next.t(this.period ? this.period : "-")}"></or-mwc-input>`,
                            this._getPeriodOptions(),
                            this.period,
                            (value) => this.setPeriodOption(value))}
    
                            ${!!this.compareTimestamp ? html `
                                    <or-mwc-input style="margin-left:auto;" .type="${InputType.BUTTON}" .label="${i18next.t("period")}" @click="${() => this.setPeriodCompare(false)}" icon="minus"></or-mwc-input>
                            ` : html`
                                    <or-mwc-input style="margin-left:auto;" .type="${InputType.BUTTON}" .label="${i18next.t("period")}" @click="${() => this.setPeriodCompare(true)}" icon="plus"></or-mwc-input>
                            `}
                        </div>
                      
                        <div class="period-controls">
    
                            ${!!this.compareTimestamp ? html `
                                <span class="line-label solid"></span>
                            `: ``}
                            <or-mwc-input id="ending-date" 
                                .checkAssetWrite="${false}"
                                .type="${endDateInputType}" 
                                ?disabled="${disabled}" 
                                .value="${this.timestamp}" 
                                @or-mwc-input-changed="${(evt: OrInputChangedEvent) => this._updateTimestamp(moment(evt.detail.value as string).toDate())}"></or-mwc-input>
                            <or-icon class="button-icon" icon="chevron-left" @click="${() => this._updateTimestamp(this.timestamp!, false, undefined, 0)}"></or-icon>
                            <or-icon class="button-icon" icon="chevron-right" @click="${() =>this._updateTimestamp(this.timestamp!, true, undefined, 0)}"></or-icon>
                        </div>
                        ${!!this.compareTimestamp ? html `
                            <div class="period-controls">
                            <span class="line-label dashed"></span>
                                <or-mwc-input id="ending-date" 
                                    .checkAssetWrite="${false}"
                                    .type="${endDateInputType}" 
                                    ?disabled="${disabled}" 
                                    .value="${this.compareTimestamp}" 
                                    @or-mwc-input-changed="${(evt: OrInputChangedEvent) => this._updateTimestamp(moment(evt.detail.value as string).toDate(), undefined, true)}"></or-mwc-input>
                                <or-icon class="button-icon" icon="chevron-left" @click="${() =>  this._updateTimestamp(this.compareTimestamp!, false, true, 0)}"></or-icon>
                                <or-icon class="button-icon" icon="chevron-right" @click="${() => this._updateTimestamp(this.compareTimestamp!, true, true, 0)}"></or-icon>
                            </div>
                        ` : html``}
    
                        <div id="attribute-list">
                            ${this.assetAttributes && this.assetAttributes.map(([assetIndex, attr], index) => {
                        const colourIndex = index % this.colors.length;
                        const descriptors = AssetModelUtil.getAttributeAndValueDescriptors(this.assets[assetIndex]!.type, attr.name, attr);
                        const label = Util.getAttributeLabel(attr, descriptors[0], this.assets[assetIndex]!.type, true);
                        const bgColor = this.colors[colourIndex] || "";
                        return html`
                                    <div class="attribute-list-item" @mouseover="${()=> this.addDatasetHighlight(bgColor)}" @mouseout="${()=> this.removeDatasetHighlight(bgColor)}">
                                        <span style="margin-right: 10px; --or-icon-width: 20px;">${getAssetDescriptorIconTemplate(AssetModelUtil.getAssetDescriptor(this.assets[assetIndex]!.type!), undefined, undefined, bgColor.split('#')[1])}</span>
                                        <div class="attribute-list-item-label">
                                            <span>${this.assets[assetIndex].name}</span>
                                            <span style="font-size:14px; color:grey;">${label}</span>
                                        </div>
                                        <button class="button-clear" @click="${() => this._deleteAttribute(index)}"><or-icon icon="close-circle"></or-icon></button>
                                    </div>
                                `
                    })}
                        </div>
                        <or-mwc-input class="button" .type="${InputType.BUTTON}" ?disabled="${disabled}" label="${i18next.t("selectAttributes")}" icon="plus" @click="${() => this._openDialog()}"></or-mwc-input>
                    </div>
                ` : (this.shouldShowLegend() ? html`
                    <div id="attribute-list" style="min-height: 50px; min-width: 150px; flex: 0 1 0px; padding: 12px;">
                        ${this.assetAttributes && this.assetAttributes.map(([assetIndex, attr], index) => {
                            const colourIndex = index % this.colors.length;
                            const descriptors = AssetModelUtil.getAttributeAndValueDescriptors(this.assets[assetIndex]!.type, attr.name, attr);
                            const label = Util.getAttributeLabel(attr, descriptors[0], this.assets[assetIndex]!.type, true);
                            const bgColor = this.colors[colourIndex] || "";
                            return html`
<<<<<<< HEAD
                                <div class="attribute-list-item" @mouseover="${()=> this.addDatasetHighlight(bgColor)}" @mouseout="${()=> this.removeDatasetHighlight(bgColor)}" style="cursor: auto;">
=======
                                <div class="attribute-list-item" @mouseover="${()=> this.addDatasetHighlight(this.assets[assetIndex]!.id, attr.name)}" @mouseout="${()=> this.removeDatasetHighlight(bgColor)}">
>>>>>>> 3de9c695
                                    <span style="margin-right: 10px; --or-icon-width: 20px;">${getAssetDescriptorIconTemplate(AssetModelUtil.getAssetDescriptor(this.assets[assetIndex]!.type!), undefined, undefined, bgColor.split('#')[1])}</span>
                                    <div class="attribute-list-item-label">
                                        <span>${this.assets[assetIndex].name}</span>
                                        <span style="font-size:14px; color:grey;">${label}</span>
                                    </div>
                                </div>
                            `
                        })}
                    </div>
                ` : undefined)}
            </div>
        `;
    }

    protected async _onTreeSelectionChanged(event: OrAssetTreeSelectionEvent) {
        // Need to fully load the asset
        if (!manager.events) {
            return;
        }

        const selectedNode = event.detail && event.detail.newNodes.length > 0 ? event.detail.newNodes[0] : undefined;

        if (!selectedNode) {
            this.activeAsset = undefined;
        } else {
            // fully load the asset
            const assetEvent: AssetEvent = await manager.events.sendEventWithReply({
                event: {
                    eventType: "read-asset",
                    assetId: selectedNode.asset!.id
                } as ReadAssetEvent
            });
            this.activeAsset = assetEvent.asset;
        }
    }

    setPeriodOption(value:any) {
        this.period = value;

        this.saveSettings();
        this.requestUpdate();
    }

    getInputType() {
        switch (this.period) {
            case "hour":
                return InputType.DATETIME;
            case "day":
                return InputType.DATE;
            case "week":
                return InputType.WEEK;
            case "month":
                return InputType.MONTH;
            case "year":
                return InputType.MONTH;
          }
    }

    removeDatasetHighlight(bgColor:string) {
        if(this._chart && this._chart.data && this._chart.data.datasets){
            this._chart.data.datasets.map((dataset, idx) => {
                if (dataset.borderColor && typeof dataset.borderColor === "string" && dataset.borderColor.length === 9) {
                    dataset.borderColor = dataset.borderColor.slice(0, -2);
                    dataset.backgroundColor = dataset.borderColor;
                }
            });
            this._chart.update();
        }
    }

    addDatasetHighlight(assetId?:string, attrName?:string) {
        if (!assetId || !attrName) return;

        if(this._chart && this._chart.data && this._chart.data.datasets){
            this._chart.data.datasets.map((dataset, idx) => {
                if ((dataset as any).assetId === assetId && (dataset as any).attrName === attrName) {
                    return
                }
                dataset.borderColor = dataset.borderColor + "36";
                dataset.backgroundColor = dataset.borderColor;
            });
            this._chart.update();
        }
    }

    async loadSettings(reset: boolean) {

        if(this.assetAttributes == undefined || reset) {
            this.assetAttributes = [];
        }
        if(this.period == undefined || reset) {
            this.period = "day";
        }
        if(this.timestamp == undefined || reset) {
            this.timestamp = moment().set('minute', 0).toDate();
        }
        if(this.compareTimestamp == undefined || reset) {
            this.compareTimestamp = undefined;
        }

        if (!this.realm) {
            this.realm = manager.getRealm();
        }

        if (!this.panelName) {
            return;
        }

        const viewSelector = window.location.hash;
        const allConfigs: OrChartConfig[] = await manager.console.retrieveData("OrChartConfig") || [];

        if (!Array.isArray(allConfigs)) {
            manager.console.storeData("OrChartConfig", [allConfigs]);
        }

        let config: OrChartConfig | undefined = allConfigs.find(e => e.realm === this.realm);

        if (!config) {
            return;
        }

        const view = config.views && config.views[viewSelector] ? config.views[viewSelector][this.panelName] : undefined;

        if (!view) {
            return;
        }

        if (!view.attributeRefs) {
            // Old/invalid config format remove it
            delete config.views[viewSelector][this.panelName];
            const cleanData = [...allConfigs.filter(e => e.realm !== this.realm), config];
            manager.console.storeData("OrChartConfig", cleanData);
            return;
        }

        const assetIds = view.attributeRefs.map((attrRef) => attrRef.id!);

        if (assetIds.length === 0) {
            return;
        }

        this._loading = true;

        if (!assetIds.every(id => !!this.assets.find(asset => asset.id === id))) {
            const query = {
                ids: assetIds
            } as AssetQuery;

            try {
                const response = await manager.rest.api.AssetResource.queryAssets(query);
                const assets = response.data || [];
                view.attributeRefs = view.attributeRefs.filter((attrRef) => !!assets.find((asset) => asset.id === attrRef.id && asset.attributes && asset.attributes.hasOwnProperty(attrRef.name!)));

                manager.console.storeData("OrChartConfig", [...allConfigs.filter(e => e.realm !== this.realm), config]);
                this.assets = assets.filter((asset) => view.attributeRefs!.find((attrRef) => attrRef.id === asset.id));
            } catch (e) {
                console.error("Failed to get assets requested in settings", e);
            }

            this._loading = false;

            if (this.assets && this.assets.length > 0) {
                this.assetAttributes = view.attributeRefs.map((attrRef) => {
                    const assetIndex = this.assets.findIndex((asset) => asset.id === attrRef.id);
                    const asset = assetIndex >= 0 ? this.assets[assetIndex] : undefined;
                    return asset && asset.attributes ? [assetIndex!, asset.attributes[attrRef.name!]] : undefined;
                }).filter((indexAndAttr) => !!indexAndAttr) as [number, Attribute<any>][];
                this.period = view.period || "day";
                this.timestamp = new Date();
                this.compareTimestamp = view.compareOffset ? new Date(new Date().getTime() + view.compareOffset) : undefined;
            }
        }
    }

    async saveSettings() {

        if (!this.panelName) {
            return;
        }

        const viewSelector = window.location.hash;
        const allConfigs: OrChartConfig[] = await manager.console.retrieveData("OrChartConfig") || [];
        let config: OrChartConfig | undefined = allConfigs.find(e => e.realm === this.realm);

        if (!config) {
            config = {
                realm: this.realm,
                views: {
                }
            }
        }

        if (!config.views[viewSelector]) {
            config.views[viewSelector] = {};
        }

        if (!this.assets || !this.assetAttributes || this.assets.length === 0 || this.assetAttributes.length === 0) {
            delete config.views[viewSelector][this.panelName];
        } else {
            config.realm = this.realm;
            config.views[viewSelector][this.panelName] = {
                attributeRefs: this.assetAttributes.map(([index, attr]) => {
                    const asset = this.assets[index];
                    return !!asset ? {id: asset.id, name: attr.name} as AttributeRef : undefined;
                }).filter((attrRef) => !!attrRef) as AttributeRef[],
                period: this.period,
                compareOffset: this.timestamp && this.compareTimestamp ? this.compareTimestamp.getTime() - this.timestamp.getTime() : undefined
            };
        }

        manager.console.storeData("OrChartConfig", [...allConfigs.filter(e => e.realm !== this.realm), config]);
    }

    _openDialog() {
        const dialog = showDialog(new OrAttributePicker()
            // .setShowOnlyDatapointAttrs(true) TODO: Temporarily set to false for testing purposes
            .setMultiSelect(true)
            .setSelectedAttributes(this._getSelectedAttributes()));

        dialog.addEventListener(OrAttributePickerPickedEvent.NAME, (ev: any) => this._addAttribute(ev.detail));
    }

    protected async _addAttribute(selectedAttrs?: AttributeRef[]) {
        if (!selectedAttrs) return;

        this.assetAttributes = [];
        for (const attrRef of selectedAttrs) {
            const response = await manager.rest.api.AssetResource.get(attrRef.id!);
            this.activeAsset = response.data;
            if (this.activeAsset) {
                let assetIndex = this.assets.findIndex((asset) => asset.id === attrRef.id);
                if (assetIndex < 0) {
                    assetIndex = this.assets.length;
                    this.assets = [...this.assets, this.activeAsset];
                }
                this.assetAttributes.push([assetIndex, attrRef]);
            }
        }
        this.assetAttributes = [...this.assetAttributes];
        this.saveSettings();
    }

    protected _getSelectedAttributes() {
        return this.assetAttributes.map(([assetIndex, attr]) => {
            return {id: this.assets[assetIndex].id, name: attr.name};
        });
    }

    async onCompleted() {
        await this.updateComplete;
    }

    protected _cleanup() {
        if (this._chart) {
            this._chart.destroy();
            this._chart = undefined;
        }
    }

    protected _deleteAttribute (index: number) {
        const removed = this.assetAttributes.splice(index, 1)[0];
        const assetIndex = removed[0];
        this.assetAttributes = [...this.assetAttributes];
        if (!this.assetAttributes.some(([index, attrRef]) => index === assetIndex)) {
            // Asset no longer referenced
            this.assets.splice(index, 1);
            this.assetAttributes.forEach((indexRef) => {
                if (indexRef[0] >= assetIndex) {
                    indexRef[0] -= 1;
                }
            });
        }
        this.saveSettings();
    }

    protected _getAttributeOptionsOld(): [string, string][] | undefined {
        if(!this.activeAsset || !this.activeAsset.attributes) {
            return;
        }

        if(this.shadowRoot && this.shadowRoot.getElementById('chart-attribute-picker')) {
            const elm = this.shadowRoot.getElementById('chart-attribute-picker') as HTMLInputElement;
            elm.value = '';
        }

        const attributes = Object.values(this.activeAsset.attributes);
        if (attributes && attributes.length > 0) {
            return attributes
                .filter((attribute) => attribute.meta && (attribute.meta.hasOwnProperty(WellknownMetaItems.STOREDATAPOINTS) ? attribute.meta[WellknownMetaItems.STOREDATAPOINTS] : attribute.meta.hasOwnProperty(WellknownMetaItems.AGENTLINK)))
                .filter((attr) => (this.assetAttributes && !this.assetAttributes.some(([index, assetAttr]) => (assetAttr.name === attr.name) && this.assets[index].id === this.activeAsset!.id)))
                .map((attr) => {
                    const descriptors = AssetModelUtil.getAttributeAndValueDescriptors(this.activeAsset!.type, attr.name, attr);
                    const label = Util.getAttributeLabel(attr, descriptors[0], this.activeAsset!.type, false);
                    return [attr.name!, label];
                });
        }
    }

    protected _getAttributeOptions(): [string, string][] | undefined {
        if(!this.activeAsset || !this.activeAsset.attributes) {
            return;
        }

        if(this.shadowRoot && this.shadowRoot.getElementById('chart-attribute-picker')) {
            const elm = this.shadowRoot.getElementById('chart-attribute-picker') as HTMLInputElement;
            elm.value = '';
        }

        const attributes = Object.values(this.activeAsset.attributes);
        if (attributes && attributes.length > 0) {
            return attributes
                .filter((attribute) => attribute.meta && (attribute.meta.hasOwnProperty(WellknownMetaItems.STOREDATAPOINTS) ? attribute.meta[WellknownMetaItems.STOREDATAPOINTS] : attribute.meta.hasOwnProperty(WellknownMetaItems.AGENTLINK)))
                .filter((attr) => (this.assetAttributes && !this.assetAttributes.some(([index, assetAttr]) => (assetAttr.name === attr.name) && this.assets[index].id === this.activeAsset!.id)))
                .map((attr) => {
                    const descriptors = AssetModelUtil.getAttributeAndValueDescriptors(this.activeAsset!.type, attr.name, attr);
                    const label = Util.getAttributeLabel(attr, descriptors[0], this.activeAsset!.type, false);
                    return [attr.name!, label];
                });
        }
    }

    protected _getPeriodOptions() {
        return [
            {
                text: "hour",
                value: "hour"
            },
            {
                text: "day",
                value: "day"
            },
            {
                text:  "week",
                value: "week"
            },
            {
                text:  "month",
                value: "month"
            },
            {
                text: "year",
                value: "year"
            }
        ];
    }

    setPeriodCompare(periodCompare:boolean) {
        if (periodCompare) {
            this.compareTimestamp = this.timestamp;
        } else {
            this.compareTimestamp = undefined
        }

        this.saveSettings();
    }

    protected async _loadData() {

        if (this._loading || this._data || !this.assetAttributes || !this.assets || this.assets.length === 0 || this.assetAttributes.length === 0 || !this.period || !this.timestamp) {
            return;
        }

        this._loading = true;

        let interval: DatapointInterval = DatapointInterval.HOUR;
        let stepSize = 1;

        switch (this.period) {
            case "hour":
                interval = DatapointInterval.MINUTE;
                stepSize = 5;
                break;
            case "day":
                interval = DatapointInterval.HOUR;
                stepSize = 1;
                break;
            case "week":
                interval = DatapointInterval.HOUR;
                stepSize = 6;
                break;
            case "month":
                interval = DatapointInterval.DAY;
                stepSize = 1;
                break;
            case "year":
                interval = DatapointInterval.MONTH;
                stepSize = 1;
                break;
        }

        const lowerCaseInterval = interval.toLowerCase();
        this._startOfPeriod = moment(this.timestamp).startOf(this.period).startOf(lowerCaseInterval as moment.unitOfTime.StartOf).add(1, lowerCaseInterval as moment.unitOfTime.Base).toDate().getTime();
        this._endOfPeriod = moment(this.timestamp).endOf(this.period).startOf(lowerCaseInterval as moment.unitOfTime.StartOf).add(1, lowerCaseInterval as moment.unitOfTime.Base).toDate().getTime();
        this._timeUnits =  lowerCaseInterval as TimeUnit;
        this._stepSize = stepSize;
        const now = moment().toDate().getTime();
        let predictedFromTimestamp = now < this._startOfPeriod ? this._startOfPeriod : now;

        const data: ChartDataset<"line", ScatterDataPoint[]>[] = [];
        const promises = this.assetAttributes.map(async ([assetIndex, attribute], index) => {

            const asset = this.assets[assetIndex];
            const descriptors = AssetModelUtil.getAttributeAndValueDescriptors(asset.type, attribute.name, attribute);
            const label = Util.getAttributeLabel(attribute, descriptors[0], asset.type, false);
            const colourIndex = index % this.colors.length;
            let dataset = await this._loadAttributeData(asset, attribute, this.colors[colourIndex], interval, this._startOfPeriod!, this._endOfPeriod!, false, asset.name + " " + label);
            (dataset as any).assetId = asset.id;
            (dataset as any).attrName = attribute.name;
            data.push(dataset);

            dataset =  await this._loadAttributeData(this.assets[assetIndex], attribute, this.colors[colourIndex], interval, predictedFromTimestamp, this._endOfPeriod!, true, asset.name + " " + label + " " + i18next.t("predicted"));
            data.push(dataset);

            if (this.compareTimestamp) {
                const startOfPeriod = moment(this.compareTimestamp).startOf(this.period!).startOf(lowerCaseInterval as moment.unitOfTime.StartOf).add(1, lowerCaseInterval as moment.unitOfTime.Base).toDate().getTime();
                const endOfPeriod = moment(this.compareTimestamp).endOf(this.period!).startOf(lowerCaseInterval as moment.unitOfTime.StartOf).add(1, lowerCaseInterval as moment.unitOfTime.Base).toDate().getTime();
                const offset =  this._startOfPeriod! - startOfPeriod;

                dataset = await this._loadAttributeData(this.assets[assetIndex], attribute, this.colors[colourIndex], interval, startOfPeriod, endOfPeriod, false,  asset.name + " " + label + " " + i18next.t("compare"));
                dataset.data.forEach((dp) => dp.x += offset);
                dataset.borderDash = [10, 10];
                (dataset as any).isComparisonDataset = true;
                data.push(dataset);

                predictedFromTimestamp = now < startOfPeriod ? startOfPeriod : now;
                dataset = await this._loadAttributeData(this.assets[assetIndex], attribute, this.colors[colourIndex], interval, startOfPeriod, endOfPeriod, true,  asset.name + " " + label + " " + i18next.t("compare") + " " + i18next.t("predicted"));
                dataset.data.forEach((dp) => dp.x += offset);
                dataset.borderDash = [6, 8];
                (dataset as any).isComparisonDataset = true;
                data.push(dataset);
            }
        });

        this._loading = false;
        await Promise.all(promises);
        this._data = data;
    }

    protected _timestampLabel(timestamp: Date | number | undefined) {
        let newMoment = moment.utc(timestamp).local();

        if(this.compareTimestamp) {
            const initialTimestamp = moment(this.timestamp);
            switch (this.period) {
                case "hour":
                    newMoment = moment.utc(timestamp).local();
                    break;
                case "day":
                    newMoment = moment.utc(timestamp).local().set('day', initialTimestamp.day());
                    break;
                case "week":
                    newMoment = moment.utc(timestamp).local().set('week', initialTimestamp.week());
                    break;
                case "month":
                    newMoment = moment.utc(timestamp).local().set('month', initialTimestamp.month());
                    break;
                case "year":
                    newMoment = moment.utc(timestamp).local().set('year', initialTimestamp.year());
                    break;
            }
        }

        return newMoment.format();
    }

    protected async _loadAttributeData(asset: Asset, attribute: Attribute<any>, color: string | undefined, interval: DatapointInterval, from: number, to: number, predicted: boolean, label: string | undefined): Promise<ChartDataset<"line", ScatterDataPoint[]>> {

        const dataset: ChartDataset<"line", ScatterDataPoint[]> = {
            borderColor: color,
            backgroundColor: color,
            label: label,
            pointRadius: 2,
            fill: false,
            data: [],
            borderDash: predicted ? [2, 4] : undefined
        };

        if (asset.id && attribute.name) {
            const queryParams = {
                interval: interval,
                fromTimestamp: from,
                toTimestamp: to
            };

            let response: GenericAxiosResponse<ValueDatapoint<any>[]>;

            if (!predicted) {
                response = await manager.rest.api.AssetDatapointResource.getDatapoints(
                    asset.id,
                    attribute.name,
                    queryParams
                );
            } else {
                response = await manager.rest.api.AssetPredictedDatapointResource.getPredictedDatapoints(
                    asset.id,
                    attribute.name,
                    queryParams
                );
            }

            if (response.status === 200) {
                dataset.data = response.data.filter(value => value.y !== null && value.y !== undefined) as ScatterDataPoint[];
            }
        }

        return dataset;
    }

    protected _updateTimestamp(timestamp: Date, forward?: boolean, compare= false, timeout= 1500) {

        if (this._updateTimestampTimer) {
            window.clearTimeout(this._updateTimestampTimer);
            this._updateTimestampTimer = null;
        }
        this._updateTimestampTimer = window.setTimeout(() => {
                const newMoment = moment(timestamp);

                if (forward !== undefined) {
                    newMoment.add(forward ? 1 : -1, this.period);
                }
                if (compare) {
                    this.compareTimestamp = newMoment.toDate()
                } else {
                    this.timestamp = newMoment.toDate()
                }
                this.saveSettings();
        }, timeout);
    }

}<|MERGE_RESOLUTION|>--- conflicted
+++ resolved
@@ -626,11 +626,7 @@
                             const label = Util.getAttributeLabel(attr, descriptors[0], this.assets[assetIndex]!.type, true);
                             const bgColor = this.colors[colourIndex] || "";
                             return html`
-<<<<<<< HEAD
-                                <div class="attribute-list-item" @mouseover="${()=> this.addDatasetHighlight(bgColor)}" @mouseout="${()=> this.removeDatasetHighlight(bgColor)}" style="cursor: auto;">
-=======
                                 <div class="attribute-list-item" @mouseover="${()=> this.addDatasetHighlight(this.assets[assetIndex]!.id, attr.name)}" @mouseout="${()=> this.removeDatasetHighlight(bgColor)}">
->>>>>>> 3de9c695
                                     <span style="margin-right: 10px; --or-icon-width: 20px;">${getAssetDescriptorIconTemplate(AssetModelUtil.getAssetDescriptor(this.assets[assetIndex]!.type!), undefined, undefined, bgColor.split('#')[1])}</span>
                                     <div class="attribute-list-item-label">
                                         <span>${this.assets[assetIndex].name}</span>
