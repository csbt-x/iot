import manager from "@openremote/core";
<<<<<<< HEAD
import {
    Control,
    GeolocateControl,
    IControl,
    LngLat,
    LngLatLike,
    Map as MapGL,
    MapboxOptions as OptionsGL,
=======
import maplibregl, {LngLatLike, Map as MapGL, MapboxOptions as OptionsGL, Marker as MarkerGL, Style as StyleGL, LngLat,
>>>>>>> 122f048f
    MapMouseEvent,
    Marker as MarkerGL,
    NavigationControl,
    Style as StyleGL,
} from "maplibre-gl";
import MaplibreGeocoder from "@maplibre/maplibre-gl-geocoder";
import "@maplibre/maplibre-gl-geocoder/dist/maplibre-gl-geocoder.css";
import { debounce } from "lodash";
import {
    ControlPosition,
    OrMapClickedEvent,
    OrMapGeocoderChangeEvent,
    OrMapLoadedEvent,
    OrMapLongPressEvent,
    ViewSettings,
} from "./index";
import { OrMapMarker } from "./markers/or-map-marker";
import { getLatLngBounds, getLngLat } from "./util";
import { MapType } from "@openremote/model";

const mapboxJsStyles = require("mapbox.js/dist/mapbox.css");
const maplibreGlStyles = require("maplibre-gl/dist/maplibre-gl.css");
const maplibreGeoCoderStyles = require("@maplibre/maplibre-gl-geocoder/dist/maplibre-gl-geocoder.css");

// TODO: fix any type
const metersToPixelsAtMaxZoom = (meters: number, latitude: number) =>
  meters / 0.075 / Math.cos(latitude * Math.PI / 180);


export class MapWidget {
    protected _mapJs?: L.mapbox.Map;
    protected _mapGl?: MapGL;
    protected _type: MapType;
    protected _styleParent: Node;
    protected _mapContainer: HTMLElement;
    protected _loaded: boolean = false;
    protected _markersJs: Map<OrMapMarker, L.Marker> = new Map();
    protected _markersGl: Map<OrMapMarker, MarkerGL> = new Map();
    protected _viewSettings?: ViewSettings;
    protected _center?: LngLatLike;
    protected _zoom?: number;
    protected _showGeoCodingControl: boolean = false;
    protected _showBoundaryBox: boolean = false;
    protected _useZoomControls: boolean = true;
    protected _controls?: (Control | IControl | [Control | IControl, ControlPosition?])[];
    protected _clickHandlers: Map<OrMapMarker, (ev: MouseEvent) => void> = new Map();
    protected _geocoder?: any;

    constructor(type: MapType, showGeoCodingControl: boolean, styleParent: Node, mapContainer: HTMLElement, showBoundaryBox = false, useZoomControls = true) {
        this._type = type;
        this._styleParent = styleParent;
        this._mapContainer = mapContainer;
        this._showGeoCodingControl = showGeoCodingControl;
        this._showBoundaryBox = showBoundaryBox;
        this._useZoomControls= useZoomControls;
    }

    public setCenter(center?: LngLatLike): this {

        this._center = getLngLat(center);

        switch (this._type) {
            case MapType.RASTER:
                if (this._mapJs) {
                    const latLng = getLngLat(this._center) || (this._viewSettings ? getLngLat(this._viewSettings.center) : undefined);
                    if (latLng) {
                        this._mapJs.setView(latLng, undefined, {pan: {animate: false}, zoom: {animate: false}});
                    }
                }
                break;
            case MapType.VECTOR:
                if (this._mapGl && this._center) {
                    this._mapGl.setCenter(this._center);
                }
                break;
        }

        return this;
    }

    public flyTo(coordinates?:LngLatLike, zoom?: number): this {
        switch (this._type) {
            case MapType.RASTER:
                if (this._mapJs) {
                    // TODO implement fylTo
                }
                break;
            case MapType.VECTOR:
                if (!coordinates) {
                    coordinates = this._center ? this._center : this._viewSettings ? this._viewSettings.center : undefined;
                }

                if (!zoom) {
                    zoom = this._zoom ? this._zoom : this._viewSettings && this._viewSettings.zoom ? this._viewSettings.zoom : undefined;
                }

                if (this._mapGl) {
                    // Only do flyTo if it has valid LngLat value
                    if(coordinates) {
                        this._mapGl.flyTo({
                            center: coordinates,
                            zoom: zoom
                        });
                    }
                } else {
                    this._center = coordinates;
                    this._zoom = zoom;
                }
                break;
        }

        return this;
    }

    public resize(): this {

        switch (this._type) {
            case MapType.RASTER:
                if (this._mapJs) {
                }
                break;
            case MapType.VECTOR:
                if (this._mapGl) {
                    this._mapGl.resize()
                }
                break;
        }

        return this;
    }

    public setZoom(zoom?: number): this {

        this._zoom = zoom;

        switch (this._type) {
            case MapType.RASTER:
                if (this._mapJs && this._zoom) {
                    this._mapJs.setZoom(this._zoom, {animate: false});
                }
                break;
            case MapType.VECTOR:
                if (this._mapGl && this._zoom) {
                    this._mapGl.setZoom(this._zoom);
                }
                break;
        }

        return this;
    }

    public setControls(controls?: (Control | IControl | [Control | IControl, ControlPosition?])[]): this {
        this._controls = controls;
        if (this._mapGl) {
            if (this._controls) {
                this._controls.forEach((control) => {
                    if (Array.isArray(control)) {
                        const controlAndPosition: [Control | IControl, ControlPosition?] = control;
                        this._mapGl!.addControl(controlAndPosition[0], controlAndPosition[1]);
                    } else {
                        this._mapGl!.addControl(control);
                    }
                });
            } else {
                // Add zoom and rotation controls to the map
                this._mapGl.addControl(new NavigationControl());
            }
        }
        return this;
    }

    public async loadViewSettings() {

        let settingsResponse;
        if (this._type === MapType.RASTER) {
            settingsResponse = await manager.rest.api.MapResource.getSettingsJs();
        } else {
            settingsResponse = await manager.rest.api.MapResource.getSettings();
        }
        const settings = settingsResponse.data as any;

        // Load options for current realm or fallback to default if exist
        const realmName = manager.displayRealm || "default";
        this._viewSettings = settings.options ? settings.options[realmName] ? settings.options[realmName] : settings.options.default : null;

        if (this._viewSettings) {
            if (this._mapGl) {
                this._mapGl.setMinZoom(this._viewSettings.minZoom);
                this._mapGl.setMaxZoom(this._viewSettings.maxZoom);
                if (this._viewSettings.bounds){
                    this._mapGl.setMaxBounds(this._viewSettings.bounds);
                }
            }
            if (!this._center) {
                this.setCenter(this._viewSettings.center);
            }
        }

        return settings;
    }

    public async load(): Promise<void> {
        if (this._loaded) {
            return;
        }

        if (this._type === MapType.RASTER) {

            // Add style to shadow root
            const style = document.createElement("style");
            style.id = "mapboxJsStyle";
            style.textContent = mapboxJsStyles;
            this._styleParent.appendChild(style);
            const settings = await this.loadViewSettings();

            let options: L.mapbox.MapOptions | undefined;
            if (this._viewSettings) {
                options = {};

                // JS zoom is out compared to GL
                options.zoom = this._viewSettings.zoom ? this._viewSettings.zoom + 1 : undefined;

                if (this._useZoomControls){
                    options.maxZoom = this._viewSettings.maxZoom ? this._viewSettings.maxZoom - 1 : undefined;
                    options.minZoom = this._viewSettings.minZoom ? this._viewSettings.minZoom + 1 : undefined;
                }
                options.boxZoom = this._viewSettings.boxZoom;

                // JS uses lat then lng unlike GL
                if (this._viewSettings.bounds) {
                    options.maxBounds = getLatLngBounds(this._viewSettings.bounds);
                }
                if (this._viewSettings.center) {
                    const lngLat = getLngLat(this._viewSettings.center);
                    options.center = lngLat ? L.latLng(lngLat.lat, lngLat.lng) : undefined;
                }
                if (this._center) {
                    const lngLat = getLngLat(this._center);
                    options.center = lngLat ? L.latLng(lngLat.lat, lngLat.lng) : undefined;
                }
                if (this._zoom) {
                    options.zoom = this._zoom + 1;
                }
            }

            this._mapJs = L.mapbox.map(this._mapContainer, settings, options);

            this._mapJs.on("click", (e: any)=> {
                this._onMapClick(e.latlng);
            });

            if (options && options.maxBounds) {
                const minZoom = this._mapJs.getBoundsZoom(options.maxBounds, true);
                if (!options.minZoom || options.minZoom < minZoom) {
                    (this._mapJs as any).setMinZoom(minZoom);
                }
            }
        } else {
            // Add style to shadow root
            let style = document.createElement("style");
            style.id = "maplibreGlStyle";
            style.textContent = maplibreGlStyles;
            this._styleParent.appendChild(style);

            style = document.createElement("style");
            style.id = "maplibreGeoCoderStyles";
            style.textContent = maplibreGeoCoderStyles;
            this._styleParent.appendChild(style);

            const map: typeof import("maplibre-gl") = await import(/* webpackChunkName: "maplibre-gl" */ "maplibre-gl");
            const settings = await this.loadViewSettings();
                
            const options: OptionsGL = {
                attributionControl: true,
                container: this._mapContainer,
                style: settings as StyleGL,
                transformRequest: (url, resourceType) => {
                    return {
                        headers: {Authorization: manager.getAuthorizationHeader()},
                        url
                    };
                }
            };

            if (this._viewSettings) {
                if (this._useZoomControls){
                    options.maxZoom = this._viewSettings.maxZoom
                    options.minZoom = this._viewSettings.minZoom
                }
                if (this._viewSettings.bounds && !this._showBoundaryBox){
                    options.maxBounds = this._viewSettings.bounds;
                }

                options.boxZoom = this._viewSettings.boxZoom;
                options.zoom = this._viewSettings.zoom;
                options.center = this._viewSettings.center;
            }

            this._center = this._center || (this._viewSettings ? this._viewSettings.center : undefined);
            options.center = this._center;

            if (this._zoom) {
                options.zoom = this._zoom;
            }

            this._mapGl = new map.Map(options);

            await this.styleLoaded();

            this._mapGl.on("click", (e: MapMouseEvent) => {
                this._onMapClick(e.lngLat);
            });

            this._mapGl.on("dblclick", (e: MapMouseEvent) => {
                this._onMapClick(e.lngLat, true);
            });

            if (this._showGeoCodingControl && this._viewSettings && this._viewSettings.geocodeUrl) {
                this._geocoder = new MaplibreGeocoder({forwardGeocode: this._forwardGeocode.bind(this), reverseGeocode: this._reverseGeocode }, { maplibregl: maplibregl, showResultsWhileTyping: true });
                // Override the _onKeyDown function from MaplibreGeocoder which has a bug getting the value from the input element
                this._geocoder._onKeyDown = debounce((e: KeyboardEvent) => {
                    var ESC_KEY_CODE = 27,
                    TAB_KEY_CODE = 9;
              
                  if (e.keyCode === ESC_KEY_CODE && this._geocoder.options.clearAndBlurOnEsc) {
                    this._geocoder._clear(e);
                    return this._geocoder._inputEl.blur();
                  }
              
                  // if target has shadowRoot, then get the actual active element inside the shadowRoot
                  var value = this._geocoder._inputEl.value || e.key;
              
                  if (!value) {
                    this._geocoder.fresh = true;
                    // the user has removed all the text
                    if (e.keyCode !== TAB_KEY_CODE) this._geocoder.clear(e);
                    return (this._geocoder._clearEl.style.display = "none");
                  }
              
                  // TAB, ESC, LEFT, RIGHT, UP, DOWN
                  if (
                    e.metaKey ||
                    [TAB_KEY_CODE, ESC_KEY_CODE, 37, 39, 38, 40].indexOf(e.keyCode) !== -1
                  )
                    return;
              
                  // ENTER
                  if (e.keyCode === 13) {
                    if (!this._geocoder.options.showResultsWhileTyping) {
                      if (!this._geocoder._typeahead.list.selectingListItem)
                      this._geocoder._geocode(value);
                    } else {
                      if (this._geocoder.options.showResultMarkers) {
                        this._geocoder._fitBoundsForMarkers();
                      }
                      this._geocoder._inputEl.value = this._geocoder._typeahead.query;
                      this._geocoder.lastSelected = null;
                      this._geocoder._typeahead.selected = null;
                      return;
                    }
                  }
              
                  if (
                    value.length >= this._geocoder.options.minLength &&
                    this._geocoder.options.showResultsWhileTyping
                  ) {
                    this._geocoder._geocode(value);
                  }
                }, 300);
                this._mapGl!.addControl(this._geocoder, 'top-left');

                // There's no callback parameter in the options of the MaplibreGeocoder,
                // so this is how we get the selected result.
                this._geocoder._inputEl.addEventListener("change", () => {
                    var selected = this._geocoder._typeahead.selected;
                    this._onGeocodeChange(selected);
                });                
            }

            // Add custom controls
            if (this._controls) {
                this._controls.forEach((control) => {
                    if (Array.isArray(control)) {
                        const controlAndPosition: [Control | IControl, ControlPosition?] = control;
                        this._mapGl!.addControl(controlAndPosition[0], controlAndPosition[1]);
                    } else {
                        this._mapGl!.addControl(control);
                    }
                });
            } else {
                // Add zoom and rotation controls to the map
                this._mapGl.addControl(new NavigationControl());
                // Add current location controls to the map
                this._mapGl.addControl(new GeolocateControl({
                    positionOptions: {
                        enableHighAccuracy: true
                    },
                    showAccuracyCircle: true,
                    showUserLocation: true
                }));
            }

            this._initLongPressEvent();
        }

        this._mapContainer.dispatchEvent(new OrMapLoadedEvent());
        this._loaded = true;
        this.createBoundaryBox()
    }

    protected styleLoaded(): Promise<void> {
        return new Promise(resolve => {
            if (this._mapGl) {

                this._mapGl.once('style.load', () => {
                    resolve();
                });
            }
        });
    }

    protected _onMapClick(lngLat: LngLat, doubleClicked: boolean = false) {
        this._mapContainer.dispatchEvent(new OrMapClickedEvent(lngLat, doubleClicked));
    }

    public addMarker(marker: OrMapMarker) {
        if (marker.hasPosition()) {
            this._updateMarkerElement(marker, true);
        }
    }

    public removeMarker(marker: OrMapMarker) {
        this._removeMarkerRadius(marker);
        this._updateMarkerElement(marker, false);
    }

    public onMarkerChanged(marker: OrMapMarker, prop: string) {
        if (!this._loaded) {
            return;
        }

        switch (prop) {
            case "lat":
            case "lng":
            case "radius":
                if (marker.hasPosition()) {
                    if (marker._actualMarkerElement) {
                        this._updateMarkerPosition(marker);
                    } else {
                        this._updateMarkerElement(marker, true);
                    }
                } else if (marker._actualMarkerElement) {
                    this._updateMarkerElement(marker, false);
                }
                break;
        }
    }

    protected _updateMarkerPosition(marker: OrMapMarker) {
        switch (this._type) {
            case MapType.RASTER:
                const m: L.Marker | undefined = this._markersJs.get(marker);
                if (m) {
                    m.setLatLng([marker.lat!, marker.lng!]);
                }
                break;
            case MapType.VECTOR:
                const mGl: MarkerGL | undefined = this._markersGl.get(marker);
                if (mGl) {
                    mGl.setLngLat([marker.lng!, marker.lat!]);
                }
                break;
        }
        this._createMarkerRadius(marker);
    }

    protected _updateMarkerElement(marker: OrMapMarker, doAdd: boolean) {

        switch (this._type) {
            case MapType.RASTER:
                let m = this._markersJs.get(marker);
                if (m) {
                    this._removeMarkerClickHandler(marker, marker.markerContainer as HTMLElement);
                    marker._actualMarkerElement = undefined;
                    (m as any).removeFrom(this._mapJs!);
                    this._markersJs.delete(marker);
                }

                if (doAdd) {
                    const elem = marker._createMarkerElement();
                    if (elem) {
                        const icon = L.divIcon({html: elem.outerHTML, className: "or-marker-raster"});
                        m = L.marker([marker.lat!, marker.lng!], {icon: icon, clickable: marker.interactive});
                        m.addTo(this._mapJs!);
                        marker._actualMarkerElement = (m as any).getElement() ? (m as any).getElement().firstElementChild as HTMLDivElement : undefined;
                        if (marker.interactive) {
                            this._addMarkerClickHandler(marker, marker.markerContainer as HTMLElement);
                        }

                        this._markersJs.set(marker, m);
                    }
                    if(marker.radius) {
                        this._createMarkerRadius(marker);
                    }
                }

                break;
            case MapType.VECTOR:
                let mGl = this._markersGl.get(marker);
                if (mGl) {
                    marker._actualMarkerElement = undefined;
                    this._removeMarkerClickHandler(marker, mGl.getElement());
                    mGl.remove();
                    this._markersGl.delete(marker);
                }

                if (doAdd) {
                    const elem = marker._createMarkerElement();

                    if (elem) {
                        mGl = new MarkerGL({
                            element: elem,
                            anchor: "top-left"
                        })
                            .setLngLat([marker.lng!, marker.lat!])
                            .addTo(this._mapGl!);

                        this._markersGl.set(marker, mGl);

                        marker._actualMarkerElement = mGl.getElement() as HTMLDivElement;

                        if (marker.interactive) {
                            this._addMarkerClickHandler(marker, mGl.getElement());
                        }
                    }
                    if(marker.radius) {
                        this._createMarkerRadius(marker);
                    }
                }


                break;
        }
    }

    protected _removeMarkerRadius(marker:OrMapMarker){

        if(this._mapGl && this._loaded && marker.radius && marker.lat && marker.lng) {

            if (this._mapGl.getSource('circleData')) {
                this._mapGl.removeLayer('marker-radius-circle');
                this._mapGl.removeSource('circleData');
            }
        }

    }

    protected _createMarkerRadius(marker:OrMapMarker){
        if(this._mapGl && this._loaded && marker.radius && marker.lat && marker.lng){

            this._removeMarkerRadius(marker);

            this._mapGl.addSource('circleData', {
                type: 'geojson',
                data: {
                    type: 'FeatureCollection',
                    features: [{
                        type: "Feature",
                        geometry: {
                            "type": "Point",
                            "coordinates": [marker.lng, marker.lat]
                        },
                        properties: {
                            "title": "You Found Me",
                        }
                    }]
                }
            });

            this._mapGl.addLayer({
                "id": "marker-radius-circle",
                "type": "circle",
                "source": "circleData",
                "paint": {
                    "circle-radius": {
                        stops: [
                            [0, 0],
                            [20, metersToPixelsAtMaxZoom(marker.radius, marker.lat)]
                        ],
                        base: 2
                    },
                    "circle-color": "red",
                    "circle-opacity": 0.3
                }
            });
        }
    }

    public createBoundaryBox(boundsArray: string[] = []){
        if(this._mapGl && this._loaded && this._showBoundaryBox && this._viewSettings?.bounds){

            if (this._mapGl.getSource('bounds')) {
                this._mapGl.removeLayer('bounds');
                this._mapGl.removeSource('bounds');
            }

            if (boundsArray.length !== 4){
                boundsArray = this._viewSettings?.bounds.toString().split(",")
            }
            var req = [
                [
                    [boundsArray[0], boundsArray[3]],
                    [boundsArray[2], boundsArray[3]],
                    [boundsArray[2], boundsArray[1]],
                    [boundsArray[0], boundsArray[1]],
                ]
            ]
            this._mapGl.fitBounds([
                parseFloat(boundsArray[0]) + .01,
                parseFloat(boundsArray[1]) - .01,
                parseFloat(boundsArray[2]) - .01,
                parseFloat(boundsArray[3]) + .01,
            ])
            this._mapGl.addSource('bounds', {
                'type': 'geojson',
                'data': {
                    'type': 'Feature',
                    'properties': {},
                    'geometry': {
                        'type': 'Polygon',
                        // @ts-ignore
                        'coordinates': req
                    }
                }
            });

            this._mapGl.addLayer({
                'id': 'bounds',
                'type': 'fill',
                'source': 'bounds',
                'paint': {
                    'fill-color': '#FF0000',
                    'fill-opacity': .4
                }
            });
        }
    }

    protected _addMarkerClickHandler(marker: OrMapMarker, elem: HTMLElement) {
        if (elem) {
            const handler = (ev: MouseEvent) => {
                ev.stopPropagation();
                marker._onClick(ev);
            };
            this._clickHandlers.set(marker, handler);
            elem.addEventListener("click", handler);
        }
    }

    protected _removeMarkerClickHandler(marker: OrMapMarker, elem: HTMLElement) {
        const handler = this._clickHandlers.get(marker);
        if (handler && elem) {
            elem.removeEventListener("click", handler);
            this._clickHandlers.delete(marker);
        }
    }

    protected async _forwardGeocode(config: any) {
        const features = [];
        try {
            let request =  this._viewSettings!.geocodeUrl + '/search?q=' + config.query + '&format=geojson&polygon_geojson=1&addressdetails=1';
            const response = await fetch(request);
            const geojson = await response.json();
            for (let feature of geojson.features) {
                let center = [feature.bbox[0] + (feature.bbox[2] - feature.bbox[0]) / 2, feature.bbox[1] + (feature.bbox[3] - feature.bbox[1]) / 2 ];
                let point = {
                    type: 'Feature',
                    geometry: {
                        type: 'Point',
                        coordinates: center
                    },
                    place_name: feature.properties.display_name,
                    properties: feature.properties,
                    text: feature.properties.display_name,
                    place_type: ['place'],
                    center: center
                };
                features.push(point);
            }
        } catch (e) {
            console.error(`Failed to forwardGeocode with error: ${e}`);
        }

        return {
            features: features
        };
    }

    protected async _reverseGeocode(config: any) {

    }

    protected _initLongPressEvent() {
        if (this._mapGl) {
            let pressTimeout: NodeJS.Timeout | null; 
            let pos: LngLat;
            let clearTimeoutFunc = () => { if (pressTimeout) clearTimeout(pressTimeout); pressTimeout = null; };

            this._mapGl.on('touchstart', (e) => {
                if (e.originalEvent.touches.length > 1) {
                    return;
                }
                pos = e.lngLat;
                pressTimeout = setTimeout(() => {
                    this._onLongPress(pos!);
                }, 500);
            });

            this._mapGl.on('mousedown', (e) => {
                if (!pressTimeout) {
                    pos = e.lngLat;
                    pressTimeout = setTimeout(() => {
                        this._onLongPress(pos!);
                        pressTimeout = null;
                    }, 500);
                }
            });
           
            this._mapGl.on('dragstart', clearTimeoutFunc);
            this._mapGl.on('mouseup', clearTimeoutFunc);
            this._mapGl.on('touchend', clearTimeoutFunc);
            this._mapGl.on('touchcancel', clearTimeoutFunc);
            this._mapGl.on('touchmove', clearTimeoutFunc);
            this._mapGl.on('moveend', clearTimeoutFunc);
            this._mapGl.on('gesturestart', clearTimeoutFunc);
            this._mapGl.on('gesturechange', clearTimeoutFunc);
            this._mapGl.on('gestureend', clearTimeoutFunc);
        }
    };
    protected _onLongPress(lngLat: LngLat) {
        this._mapContainer.dispatchEvent(new OrMapLongPressEvent(lngLat));
    }
    protected _onGeocodeChange(geocode:any) {
        this._mapContainer.dispatchEvent(new OrMapGeocoderChangeEvent(geocode));
    }
}<|MERGE_RESOLUTION|>--- conflicted
+++ resolved
@@ -1,6 +1,5 @@
 import manager from "@openremote/core";
-<<<<<<< HEAD
-import {
+import maplibregl,{
     Control,
     GeolocateControl,
     IControl,
@@ -8,9 +7,6 @@
     LngLatLike,
     Map as MapGL,
     MapboxOptions as OptionsGL,
-=======
-import maplibregl, {LngLatLike, Map as MapGL, MapboxOptions as OptionsGL, Marker as MarkerGL, Style as StyleGL, LngLat,
->>>>>>> 122f048f
     MapMouseEvent,
     Marker as MarkerGL,
     NavigationControl,
