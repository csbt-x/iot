--- conflicted
+++ resolved
@@ -253,15 +253,6 @@
         cursor: pointer;
     }
     
-<<<<<<< HEAD
-    .multipleAssetsView {
-        display: flex;
-        flex-direction: column;
-    }
-
-    .multipleAssetsView > *:first-child {
-        margin: 30px;
-=======
     #fileupload {
         display: flex;
         align-items: center;
@@ -274,7 +265,15 @@
     
     .hidden {
         display: none;
->>>>>>> b57de060
+    }
+    
+    .multipleAssetsView {
+        display: flex;
+        flex-direction: column;
+    }
+
+    .multipleAssetsView > *:first-child {
+        margin: 30px;
     }
     
     @media screen and (max-width: 1200px) {
