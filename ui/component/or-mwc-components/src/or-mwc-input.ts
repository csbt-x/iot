import {css, html, LitElement, PropertyValues, TemplateResult, unsafeCSS} from "lit";
import {customElement, property, state} from "lit/decorators.js";
import {Ref, ref, createRef} from "lit/directives/ref.js";
import {classMap} from "lit/directives/class-map.js";
import {ifDefined} from "lit/directives/if-defined.js";
import {when} from 'lit/directives/when.js';
import {until} from 'lit/directives/until.js';
import {MDCTextField} from "@material/textfield";
import {MDCComponent} from "@material/base";
import {MDCRipple} from "@material/ripple";
import {MDCCheckbox} from "@material/checkbox";
import {MDCSwitch} from "@material/switch";
import {MDCSlider, MDCSliderChangeEventDetail} from "@material/slider";
import {MDCSelect, MDCSelectEvent} from "@material/select";
import {MDCList, MDCListActionEvent} from "@material/list";

import {MDCFormField, MDCFormFieldInput} from "@material/form-field";
import {MDCIconButtonToggle, MDCIconButtonToggleEventDetail} from "@material/icon-button";
import {DefaultColor4, DefaultColor5, DefaultColor8, Util} from "@openremote/core";
import "@openremote/or-icon";
import {OrIcon} from "@openremote/or-icon";
import {
    AssetDescriptor,
    Attribute,
    AttributeDescriptor,
    MetaHolder,
    NameHolder,
    NameValueHolder,
    ValueConstraint,
    ValueConstraintAllowedValues,
    ValueConstraintFuture,
    ValueConstraintFutureOrPresent,
    ValueConstraintMax,
    ValueConstraintMin,
    ValueConstraintNotBlank,
    ValueConstraintNotEmpty,
    ValueConstraintNotNull,
    ValueConstraintPast,
    ValueConstraintPastOrPresent,
    ValueConstraintPattern,
    ValueConstraintSize,
    ValueDescriptor,
    ValueDescriptorHolder,
    ValueFormat,
    ValueFormatStyleRepresentation,
    ValueHolder,
    WellknownMetaItems,
    WellknownValueTypes
} from "@openremote/model";
import {getItemTemplate, getListTemplate, ListItem, ListType} from "./or-mwc-list";
import { i18next } from "@openremote/or-translate";

// TODO: Add webpack/rollup to build so consumers aren't forced to use the same tooling
const buttonStyle = require("@material/button/dist/mdc.button.css");
const buttonFabStyle = require("@material/fab/dist/mdc.fab.css");
const iconButtonStyle = require("@material/icon-button/dist/mdc.icon-button.css");
const textfieldStyle = require("@material/textfield/dist/mdc.textfield.css");
const rippleStyle = require("@material/ripple/dist/mdc.ripple.css");
const lineRippleStyle = require("@material/line-ripple/dist/mdc.line-ripple.css");
const floatingLabelStyle = require("@material/floating-label/dist/mdc.floating-label.css");
const formFieldStyle = require("@material/form-field/dist/mdc.form-field.css");
const checkboxStyle = require("@material/checkbox/dist/mdc.checkbox.css");
const radioStyle = require("@material/radio/dist/mdc.radio.css");
const switchStyle = require("@material/switch/dist/mdc.switch.css");
const selectStyle = require("@material/select/dist/mdc.select.css");
const listStyle = require("@material/list/dist/mdc.list.css");
const menuSurfaceStyle = require("@material/menu-surface/dist/mdc.menu-surface.css");
const menuStyle = require("@material/menu/dist/mdc.menu.css");
const sliderStyle = require("@material/slider/dist/mdc.slider.css");

export class OrInputChangedEvent extends CustomEvent<OrInputChangedEventDetail> {

    public static readonly NAME = "or-mwc-input-changed";

    constructor(value?: any, previousValue?: any, enterPressed?: boolean) {
        super(OrInputChangedEvent.NAME, {
            detail: {
                value: value,
                previousValue: previousValue,
                enterPressed: enterPressed
            },
            bubbles: true,
            composed: true
        });
    }
}

export interface OrInputChangedEventDetail {
    value?: any;
    previousValue?: any;
    enterPressed?: boolean;
}

declare global {
    export interface HTMLElementEventMap {
        [OrInputChangedEvent.NAME]: OrInputChangedEvent;
    }
}

export enum InputType {
    BUTTON = "button",
    BUTTON_TOGGLE = "button-toggle",
    BUTTON_MOMENTARY = "button-momentary",
    CHECKBOX = "checkbox",
    CHECKBOX_LIST = "checkbox-list",
    COLOUR = "color",
    DATE = "date",
    DATETIME = "datetime-local",
    EMAIL = "email",
    JSON = "json",
    MONTH = "month",
    NUMBER = "number",
    BIG_INT = "big-int",
    PASSWORD = "password",
    RADIO = "radio",
    SWITCH = "switch",
    RANGE = "range",
    TELEPHONE = "tel",
    TEXT = "text",
    TEXTAREA = "textarea",
    TIME = "time",
    URL = "url",
    WEEK = "week",
    SELECT = "select",
    LIST = "list",
    CRON = "cron",
    DURATION = "duration",
    DURATION_TIME = "duration-time",
    DURATION_PERIOD = "duration-period"
}

export interface ValueInputProviderOptions {
    label?: string;
    required?: boolean;
    readonly?: boolean;
    disabled?: boolean;
    compact?: boolean;
    comfortable?: boolean;
    resizeVertical?: boolean;
    inputType?: InputType;
}

export interface ValueInputProvider {
    templateFunction: ValueInputTemplateFunction;
    supportsHelperText: boolean;
    supportsLabel: boolean;
    supportsSendButton: boolean;
    validator?: () => boolean;
}

export type ValueInputTemplateFunction = ((value: any, focused: boolean, loading: boolean, sending: boolean, error: boolean, helperText: string | undefined) => TemplateResult | PromiseLike<TemplateResult>) | undefined;

export type ValueInputProviderGenerator = (assetDescriptor: AssetDescriptor | string, valueHolder: NameHolder & ValueHolder<any> | undefined, valueHolderDescriptor: ValueDescriptorHolder | undefined, valueDescriptor: ValueDescriptor, valueChangeNotifier: (value: OrInputChangedEventDetail | undefined) => void, options: ValueInputProviderOptions) => ValueInputProvider;

function inputTypeSupportsButton(inputType: InputType): boolean {
    return inputType === InputType.NUMBER
        || inputType === InputType.BIG_INT
        || inputType === InputType.TELEPHONE
        || inputType === InputType.TEXT
        || inputType === InputType.PASSWORD
        || inputType === InputType.DATE
        || inputType === InputType.DATETIME
        || inputType === InputType.EMAIL
        || inputType === InputType.JSON
        || inputType === InputType.MONTH
        || inputType === InputType.TEXTAREA
        || inputType === InputType.TIME
        || inputType === InputType.URL
        || inputType === InputType.WEEK;
}

function inputTypeSupportsHelperText(inputType: InputType) {
    return inputTypeSupportsButton(inputType) || inputType === InputType.SELECT;
}

function inputTypeSupportsLabel(inputType: InputType) {
    return inputTypeSupportsHelperText(inputType) || inputType === InputType.CHECKBOX;
}

export const getValueHolderInputTemplateProvider: ValueInputProviderGenerator = (assetDescriptor, valueHolder, valueHolderDescriptor, valueDescriptor, valueChangeNotifier, options) => {

    let inputType: InputType | undefined = options.inputType;
    let step: number | undefined;
    let pattern: string | undefined;
    let min: any;
    let max: any;
    let multiple: any;
    let required: boolean | undefined;
    let selectOptions: [string, string][] | undefined;
    let valueConverter: (v: any) => any | undefined;

    const assetType = typeof assetDescriptor === "string" ? assetDescriptor : assetDescriptor.name;
    const constraints: ValueConstraint[] = (valueHolder && ((valueHolder as MetaHolder).meta) || (valueDescriptor && (valueDescriptor as MetaHolder).meta) ? Util.getAttributeValueConstraints(valueHolder as Attribute<any>, valueHolderDescriptor as AttributeDescriptor, assetType) : Util.getMetaValueConstraints(valueHolder as NameValueHolder<any>, valueHolderDescriptor as AttributeDescriptor, assetType)) || [];
    const format: ValueFormat | undefined = (valueHolder && ((valueHolder as MetaHolder).meta) || (valueDescriptor && (valueDescriptor as MetaHolder).meta) ? Util.getAttributeValueFormat(valueHolder as Attribute<any>, valueHolderDescriptor as AttributeDescriptor, assetType) : Util.getMetaValueFormat(valueHolder as Attribute<any>, valueHolderDescriptor as AttributeDescriptor, assetType));

    // Determine input type
    if (!inputType) {
        switch (valueDescriptor.name) {
            case WellknownValueTypes.TEXT:
            case WellknownValueTypes.EMAIL:
            case WellknownValueTypes.UUID:
            case WellknownValueTypes.ASSETID:
            case WellknownValueTypes.HOSTORIPADDRESS:
            case WellknownValueTypes.IPADDRESS:
                inputType = Util.getMetaValue(WellknownMetaItems.MULTILINE, valueHolder, valueHolderDescriptor) === true ? InputType.TEXTAREA : InputType.TEXT;
                break;
            case WellknownValueTypes.BOOLEAN:
                if (format && format.asNumber) {
                    inputType = InputType.NUMBER;
                    step = 1;
                    min = 0;
                    max = 1;
                    valueConverter = (v) => !!v;
                    break;
                }
                if (format && (format.asOnOff || format.asOpenClosed)) {
                    inputType = InputType.SWITCH;
                } else {
                    inputType = InputType.CHECKBOX;
                }

                if (format && format.asMomentary) {
                    inputType = InputType.BUTTON_MOMENTARY;
                }
                break;
            case WellknownValueTypes.BIGNUMBER:
            case WellknownValueTypes.NUMBER:
            case WellknownValueTypes.POSITIVEINTEGER:
            case WellknownValueTypes.POSITIVENUMBER:
            case WellknownValueTypes.LONG:
            case WellknownValueTypes.INTEGER:
            case WellknownValueTypes.BYTE:
            case WellknownValueTypes.INTEGERBYTE:
            case WellknownValueTypes.DIRECTION:
            case WellknownValueTypes.TCPIPPORTNUMBER:
                if (valueDescriptor.name === WellknownValueTypes.BYTE || valueDescriptor.name === WellknownValueTypes.INTEGERBYTE) {
                    min = 0;
                    max = 255;
                    step = 1;
                } else if (valueDescriptor.name === WellknownValueTypes.INTEGER || valueDescriptor.name === WellknownValueTypes.LONG) {
                    step = 1;
                }
                if (format && format.asDate) {
                    inputType = InputType.DATETIME;
                } else if (format && format.asBoolean) {
                    inputType = InputType.CHECKBOX;
                    valueConverter = (v) => v ? 1 : 0;
                } else if (format && format.asSlider) {
                    inputType = InputType.RANGE;
                } else {
                    inputType = InputType.NUMBER;
                }
                break;
            case WellknownValueTypes.BIGINTEGER:
                inputType = InputType.BIG_INT;
                step = 1;
                break;
            case WellknownValueTypes.COLOURRGB:
                inputType = InputType.COLOUR;
                break;
            case WellknownValueTypes.DATEANDTIME:
            case WellknownValueTypes.TIMESTAMP:
            case WellknownValueTypes.TIMESTAMPISO8601:
                inputType = InputType.DATETIME;
                break;
            case WellknownValueTypes.CRONEXPRESSION:
                inputType = InputType.CRON;
                break;
            case WellknownValueTypes.TIMEDURATIONISO8601:
                inputType = InputType.DURATION_TIME;
                break;
            case WellknownValueTypes.PERIODDURATIONISO8601:
                inputType = InputType.DURATION_PERIOD;
                break;
            case WellknownValueTypes.TIMEANDPERIODDURATIONISO8601:
                inputType = InputType.DURATION;
                break;
        }

        if (valueDescriptor.arrayDimensions && valueDescriptor.arrayDimensions > 0) {
            inputType = InputType.JSON;
        }
    }

    if (!inputType) {
        switch (valueDescriptor.jsonType) {
            case "number":
            case "bigint":
                inputType = InputType.NUMBER;
                break;
            case "boolean":
                inputType = InputType.CHECKBOX;
                break;
            case "string":
                inputType = InputType.TEXT;
                break;
            case "date":
                inputType = InputType.DATETIME;
                break;
        }
    }

    if (!inputType) {
        inputType = InputType.JSON;
    }

    // Apply any constraints
    const sizeConstraint = constraints && constraints.find(c => c.type === "size") as ValueConstraintSize;
    const patternConstraint = constraints && constraints.find(c => c.type === "pattern") as ValueConstraintPattern;
    const minConstraint = constraints && constraints.find(c => c.type === "min") as ValueConstraintMin;
    const maxConstraint = constraints && constraints.find(c => c.type === "max") as ValueConstraintMax;
    const allowedValuesConstraint = constraints && constraints.find(c => c.type === "allowedValues") as ValueConstraintAllowedValues;
    const pastConstraint = constraints && constraints.find(c => c.type === "past") as ValueConstraintPast;
    const pastOrPresentConstraint = constraints && constraints.find(c => c.type === "pastOrPresent") as ValueConstraintPastOrPresent;
    const futureConstraint = constraints && constraints.find(c => c.type === "future") as ValueConstraintFuture;
    const futureOrPresentConstraint = constraints && constraints.find(c => c.type === "futureOrPresent") as ValueConstraintFutureOrPresent;
    const notEmptyConstraint = constraints && constraints.find(c => c.type === "notEmpty") as ValueConstraintNotEmpty;
    const notBlankConstraint = constraints && constraints.find(c => c.type === "notBlank") as ValueConstraintNotBlank;
    const notNullConstraint = constraints && constraints.find(c => c.type === "notNull") as ValueConstraintNotNull;

    if (sizeConstraint) {
        min = sizeConstraint.min;
        max = sizeConstraint.max;
    }
    if (sizeConstraint) {
        min = sizeConstraint.min;
        max = sizeConstraint.max;
    }
    if (minConstraint) {
        min = minConstraint.min;
    }
    if (maxConstraint) {
        max = maxConstraint.max;
    }
    if (patternConstraint) {
        pattern = patternConstraint.regexp;
    }
    if (notNullConstraint) {
        required = true;
    }
    if (notBlankConstraint && !pattern) {
        pattern = "\\S+";
    } else if (notEmptyConstraint && !pattern) {
        pattern = ".+";
    }
    if (allowedValuesConstraint && allowedValuesConstraint.allowedValues) {
        const allowedLabels = allowedValuesConstraint.allowedValueNames && allowedValuesConstraint.allowedValueNames.length === allowedValuesConstraint.allowedValues.length ? allowedValuesConstraint.allowedValueNames : undefined;
        selectOptions = allowedValuesConstraint.allowedValues.map((v, i) => {
            let label = allowedLabels ? allowedLabels[i] : "" + v;
            label = Util.getAllowedValueLabel(label)!;
            return [v, label || "" + v];
        });
        inputType = InputType.SELECT;

        if (valueDescriptor.arrayDimensions && valueDescriptor.arrayDimensions > 0) {
            multiple = true;
        }
    }

    if (inputType === InputType.DATETIME) {
        if (pastConstraint || pastOrPresentConstraint) {
            min = undefined;
            max = new Date();
        } else if (futureConstraint || futureOrPresentConstraint) {
            min = new Date();
            max = undefined;
        }

        // Refine the input type based on formatting
        if (format) {
            if (format.timeStyle && !format.dateStyle) {
                inputType = InputType.TIME;
            } else if (format.dateStyle && !format.timeStyle) {
                inputType = InputType.DATE;
            }
        }
    }

    if (inputType === InputType.NUMBER && format && format.resolution) {
        step = format.resolution;
    }

    const supportsHelperText = inputTypeSupportsHelperText(inputType);
    const supportsLabel = inputTypeSupportsLabel(inputType);
    const supportsSendButton = inputTypeSupportsButton(inputType);
    const readonly = options.readonly;
    required = required || options.required;
    const comfortable = options.comfortable;
    const resizeVertical = options.resizeVertical;
    const inputRef: Ref<OrMwcInput> = createRef();

    const templateFunction: ValueInputTemplateFunction = (value, focused, loading, sending, error, helperText) => {

        const disabled = options.disabled || loading || sending;
        const label = supportsLabel ? options.label : undefined;

        return html`<or-mwc-input ${ref(inputRef)} id="input" .type="${inputType}" .label="${label}" .value="${value}" .pattern="${pattern}"
            .min="${min}" .max="${max}" .format="${format}" .focused="${focused}" .required="${required}" .multiple="${multiple}"
            .options="${selectOptions}" .comfortable="${comfortable}" .readonly="${readonly}" .disabled="${disabled}" .step="${step}"
            .helperText="${helperText}" .helperPersistent="${true}" .resizeVertical="${resizeVertical}"
            @or-mwc-input-changed="${(e: OrInputChangedEvent) => {
                e.stopPropagation();
                e.detail.value = valueConverter ? valueConverter(e.detail.value) : e.detail.value;
                valueChangeNotifier(e.detail);
            }}"></or-mwc-input>`
    };

    return {
        templateFunction: templateFunction,
        supportsHelperText: supportsHelperText,
        supportsSendButton: supportsSendButton,
        supportsLabel: supportsLabel,
        validator: () => {
            if (!inputRef.value) {
                return false;
            }
            return inputRef.value.checkValidity();
        }
    };
}

// language=CSS
const style = css`
    
    :host {
        display: inline-block;
        --internal-or-mwc-input-color: var(--or-mwc-input-color, var(--or-app-color4, ${unsafeCSS(DefaultColor4)}));    
        --internal-or-mwc-input-text-color: var(--or-mwc-input-text-color, var(--or-app-color1, ${unsafeCSS(DefaultColor8)}));    
        
        --mdc-theme-primary: var(--internal-or-mwc-input-color);
        --mdc-theme-on-primary: var(--internal-or-mwc-input-text-color);
        --mdc-theme-secondary: var(--internal-or-mwc-input-color);
    }
    
    :host([hidden]) {
        display: none;
    }    

    :host([type=select]) {
        height: 56px;
    }
     
    #wrapper {
        display: flex;
        align-items: center;
        min-height: 48px;
        height: 100%;
    }   
    
    #wrapper > label {
        white-space: nowrap;
        margin-right: 20px;
    }
    
    #component {
        max-width: 100%;
    }

    .mdc-text-field {
        flex: 1 1 0;
    }

    .mdc-list {
        flex: 1;
        overflow: auto;
    }

    .mdc-select__anchor {
        max-width: 100%;
        width: 100%;
    }
    
    .mdc-checkbox-list input {
        display: none;
    }
    
    .mdc-checkbox-list label {
        display: block;
        border-radius: 50%;
        text-align: center;
        width: 32px;
        line-height: 32px;
        height: 32px;
        cursor: pointer;
        background-color: var(--or-app-color2);
        font-size: 13px;
    }
    
    input::-webkit-calendar-picker-indicator {
        margin: 0;
    }
    
    .mdc-checkbox-list .mdc-checkbox {
        padding: 0;
        height: 32px;
        width: 32px;
    }
    .mdc-radio-container {
        display: flex;
        flex-direction: column;
    }
    .mdc-text-field.mdc-text-field--invalid:not(.mdc-text-field--disabled) + .mdc-text-field-helper-line .mdc-text-field-helper-text {
        color: var(--mdc-theme-error, #b00020)
    }
    
    .mdc-checkbox-list input:checked + label {
        color: var(--or-app-color2);
        background-color: var(--mdc-theme-primary);
    }
    .or-mwc-input--rounded {
        border-radius: 50% !important;
    }

    #select-searchable {
        background-color: transparent; 
        border: 1px solid var(--or-app-color5, ${unsafeCSS(DefaultColor5)});
        margin: 8px 8px 0; 
        width: calc(100% - 16px); 
        border-radius: 4px;
        padding: 4px 16px;
        flex: 0 0 auto;
        align-items: center;
        height: auto;
    }

    .mdc-text-field__input::-webkit-calendar-picker-indicator {
        display: block;
    }

    ::-webkit-clear-button {display: none;}
    ::-webkit-inner-spin-button { display: none; }
    ::-webkit-datetime-edit { padding: 0em; }
    ::-webkit-datetime-edit-text { padding: 0; }

    .mdc-text-field--focused:not(.mdc-text-field--disabled) .mdc-floating-label {
        color: var(--mdc-theme-primary);
    }
    .mdc-text-field--focused .mdc-text-field__input:required ~ .mdc-floating-label::after,
    .mdc-text-field--focused .mdc-text-field__input:required ~ .mdc-notched-outline .mdc-floating-label::after {
        color: var(--mdc-theme-primary);
    }

    .mdc-text-field__input.resize-vertical {
        resize: vertical;
    }

    .mdc-text-field, .mdc-text-field-helper-line {
        width: 100%;
    }
    
    .mdc-text-field.dense-comfortable, .mdc-select.dense-comfortable {
        height: 48px;
    }
    
    .mdc-text-field.dense-compact {
        height: 36px;
    }
    
    .mdc-select:not(.mdc-list) {
        white-space: nowrap;
        display: flex;
        flex-direction: column;
    }

    .mdc-select:not(.mdc-select--disabled).mdc-select--focused .mdc-floating-label {
        color: var(--mdc-theme-primary);
    }

    .mdc-select-helper-text {
        white-space: normal;
        color: rgba(0, 0, 0, 0.6);
    }

    .mdc-icon-button {
        padding: 0;
        color: var(--internal-or-mwc-input-color);
    }
    
    /* Give slider min width like select etc. */
    .mdc-slider {
        min-width: 200px;
        flex: 1;
    }
    
    .mdc-switch {
        margin: 0 24px;
    }

    .mdc-switch--full-width {
        margin-left: auto;
    }
    
        #field {
        height: 100%;
    }

    .mdc-select__menu .mdc-list .mdc-list-item.mdc-list-item--selected or-icon {
        --or-icon-fill: var(--or-app-color4);
    }
    .mdc-menu__searchable {
        overflow: hidden;
        flex-direction: column;
    }
    .mdc-menu__searchable.mdc-menu-surface--is-open-below {
        display: flex;
    }
`;

@customElement("or-mwc-input")
export class OrMwcInput extends LitElement {

    static get styles() {
        return [
            css`${unsafeCSS(iconButtonStyle)}`,
            css`${unsafeCSS(buttonStyle)}`,
            css`${unsafeCSS(buttonFabStyle)}`,
            css`${unsafeCSS(textfieldStyle)}`,
            css`${unsafeCSS(rippleStyle)}`,
            css`${unsafeCSS(lineRippleStyle)}`,
            css`${unsafeCSS(floatingLabelStyle)}`,
            css`${unsafeCSS(formFieldStyle)}`,
            css`${unsafeCSS(checkboxStyle)}`,
            css`${unsafeCSS(radioStyle)}`,
            css`${unsafeCSS(switchStyle)}`,
            css`${unsafeCSS(selectStyle)}`,
            css`${unsafeCSS(listStyle)}`,
            css`${unsafeCSS(menuStyle)}`,
            css`${unsafeCSS(menuSurfaceStyle)}`,
            css`${unsafeCSS(sliderStyle)}`,
            style
        ];
    }

    @property({type: Boolean})
    public focused?: boolean;

    @property()
    public value?: any;

    @property({type: String})
    public type?: InputType;

    @property({type: String})
    public name?: String;

    @property({type: Boolean})
    public readonly: boolean = false;

    @property({type: Boolean})
    public required: boolean = false;

    @property()
    public max?: any;

    @property()
    public min?: any;

    @property({type: Number})
    public step?: number;

    @property({type: Boolean})
    public checked: boolean = false;

    @property({type: Number})
    public maxLength?: number;

    @property({type: Number})
    public minLength?: number;

    @property({type: Number})
    public rows?: number;

    @property({type: Number})
    public cols?: number;

    @property({type: Boolean})
    public multiple: boolean = false;

    @property({type: String, attribute: true, reflect: false})
    public pattern?: string;

    @property({type: String})
    public placeHolder?: string;

    @property({type: Array})
    public options?: any[] | any;

    @property({type: Boolean})
    public autoSelect?: boolean;

    @property({type: Object})
    public searchProvider?: (search?: string) => Promise<[any, string][]>

    /* STYLING PROPERTIES BELOW */

    @property({type: String})
    public icon?: string;

    @property({type: String})
    public iconColor?: string;

    @property({type: String})
    public iconOn?: string;

    @property({type: String})
    public iconTrailing?: string;

    @property({type: Boolean})
    public compact: boolean = false;

    @property({type: Boolean})
    public comfortable: boolean = false;

    /* BUTTON STYLES START */

    @property({type: Boolean})
    public raised: boolean = false;

    @property({type: Boolean})
    public action: boolean = false;

    @property({type: Boolean})
    public unElevated: boolean = false;

    @property({type: Boolean})
    public outlined: boolean = false;

    @property({type: Boolean})
    public rounded: boolean = false;

    @property({type: Object})
    public format?: ValueFormat;

    @property({type: Boolean})
    public disableSliderNumberInput: boolean = false;

    /* BUTTON STYLES END */

    /* TEXT INPUT STYLES START */

    @property({type: Boolean})
    public fullWidth: boolean = false;

    @property({type: String})
    public helperText?: string;

    @property({type: Boolean})
    public helperPersistent: boolean = false;

    @property({type: String, attribute: true})
    public validationMessage?: string;

    @property({type: Boolean})
    public autoValidate = false;

    @property({type: Boolean})
    public charCounter: boolean = false;

    @property({type: String})
    public label?: string;

    @property({type: Boolean})
    public disabled: boolean = false;

    @property({type: Boolean})
    public continuous: boolean = false;

    @property({type: Boolean})
    public resizeVertical: boolean = false;

    public get nativeValue(): any {
        if (this._mdcComponent) {
            return (this._mdcComponent as any).value;
        }
    }

    /* TEXT INPUT STYLES END */

    protected _mdcComponent?: MDCComponent<any>;
    protected _mdcComponent2?: MDCComponent<any>;
    protected _selectedIndex = -1;
    protected _tempValue: any;
    @state()
    protected isUiValid = true;
    @state()
    public searchableValue?: string;
    @state()
    protected errorMessage?: string;

    disconnectedCallback(): void {
        super.disconnectedCallback();
        if (this._mdcComponent) {
            this._mdcComponent.destroy();
            this._mdcComponent = undefined;
        }
        if (this._mdcComponent2) {
            this._mdcComponent2.destroy();
            this._mdcComponent2 = undefined;
        }
    }

    protected shouldUpdate(_changedProperties: PropertyValues) {

        if (_changedProperties.has("disabled")) {
            if (this._mdcComponent) {
                (this._mdcComponent as any).disabled = this.disabled;
            }
            if (this.type === InputType.RANGE && this._mdcComponent2) {
                (this._mdcComponent2 as any).disabled = this.disabled;
            }
        }

        if (_changedProperties.has("readonly")) {
            if (this._mdcComponent) {
                (this._mdcComponent as any).readonly = this.readonly;
            }
            if (this.type === InputType.RANGE && this._mdcComponent2) {
                (this._mdcComponent2 as any).readonly = this.readonly;
            }
        }

        if (!this.type && this.value) {
            if (this.value instanceof Date) {
                this.type = InputType.DATETIME;
            } else if (typeof(this.value) === "boolean") {
                this.type = InputType.CHECKBOX;
            } else if (typeof(this.value) === "number") {
                this.type = InputType.NUMBER;
            } else if (typeof(this.value) === "string") {
                this.type = InputType.TEXT;
            } else {
                this.type = InputType.JSON;
            }
        }
        return true;
    }

    public focus() {
        if (this.type === InputType.RANGE && this._mdcComponent2) {
            (this._mdcComponent2 as any).focus();
        } else if (this._mdcComponent && typeof (this._mdcComponent as any).focus === "function") {
            (this._mdcComponent as any).focus();
        }
    }


    protected render() {

        if (this.type) {

            const showLabel = !this.fullWidth && this.label;
            let outlined = !this.fullWidth && this.outlined;
            let hasHelper = !!this.helperText;
            const showValidationMessage = !this.isUiValid && (!!this.errorMessage || !!this.validationMessage);
            const helperClasses = {
                "mdc-text-field-helper-text--persistent": !showValidationMessage && this.helperPersistent,
                "mdc-text-field-helper-text--validation-msg": showValidationMessage,
            };
            const hasValue = this.value || this.value === false;
            let labelTemplate = showLabel ? html`<span class="mdc-floating-label ${hasValue ? "mdc-floating-label--float-above" : ""}" id="label">${this.label}</span>` : undefined;

            switch (this.type) {
                case InputType.RADIO:
                    const optsRadio = this.resolveOptions(this.options);
                    this._selectedIndex = -1;
                    return html`
                            <div class="mdc-radio-container">
                                ${optsRadio ? optsRadio.map(([optValue, optDisplay], index) => {
                                    if (this.value === optValue) {
                                        this._selectedIndex = index;
                                    }
                                    return html`
                                    <div id="field" class="mdc-form-field">
                                        <div class="mdc-radio">
                                            <input type="radio" 
                                                id="elem-${optValue}"
                                                name="${ifDefined(this.name)}"
                                                value="${optValue}"
                                                ?checked="${this.value && this.value.includes(optValue)}"
                                                ?required="${this.required}"
                                                ?disabled="${this.disabled || this.readonly}"                            
                                                @change="${(e: Event) => this.onValueChange((e.target as HTMLInputElement), optValue)}"
                                                class="mdc-radio__native-control"/>
                                            <div class="mdc-radio__background">
                                            <div class="mdc-radio__outer-circle"></div>
                                            <div class="mdc-radio__inner-circle"></div>
                                            </div>
                                            <div class="mdc-radio__ripple"></div>
                                        </div>
                                        <label for="elem-${optValue}"><or-translate value="${optDisplay}"></or-translate></label>
                                    </div>

                                    `;
                                }) : ``}
                            </div>
                    `;
                case InputType.SWITCH:
                    const classesSwitch = {
                        "mdc-switch--disabled": this.disabled || this.readonly,
                        "mdc-switch--full-width": this.fullWidth,
                        "mdc-switch--checked": this.value,
                    };

                    return html`
                        <span id="wrapper">
                            ${this.label ? html`<label for="elem" class="${this.disabled ? "mdc-switch--disabled" : ""}">${this.label}</label>` : ``}
                            <div id="component" class="mdc-switch ${classMap(classesSwitch)}">
                                <div class="mdc-switch__track"></div>
                                <div class="mdc-switch__thumb-underlay">
                                    <div class="mdc-switch__thumb">
                                        <input type="checkbox" id="elem" class="mdc-switch__native-control" 
                                        ?checked="${this.value}"
                                        ?required="${this.required}"
                                        ?disabled="${this.disabled || this.readonly}"
                                        @change="${(e: Event) => this.onValueChange((e.target as HTMLInputElement), (e.target as HTMLInputElement).checked)}"
                                        role="switch">
                                    </div>
                                </div>
                            </div>
                        </span>
                    `;
                case InputType.LIST:
                        const classesList = {
                            "mdc-select--outlined": outlined,
                            "mdc-select--disabled": this.disabled,
                            "mdc-select--required": this.required,
                            "mdc-select--dense": false, // this.dense,
                            "mdc-select--no-label": !this.label,
                            "mdc-select--with-leading-icon": !!this.icon
                        };

                        const optsList = this.resolveOptions(this.options);
                        this._selectedIndex = -1;
                        return html`
                            <div id="component" class="mdc-list mdc-select ${classMap(classesList)}" @MDCList:action="${(e: MDCListActionEvent) => this.onValueChange(undefined, e.detail.index === -1 ? undefined : Array.isArray(this.options![e.detail.index]) ? this.options![e.detail.index][0] : this.options![e.detail.index])}">
                                <ul class="mdc-list">
                                    ${optsList ? optsList.map(([optValue, optDisplay], index) => {
                                        if (this.value === optValue) {
                                            this._selectedIndex = index;
                                        }
                                        // todo: it's not actually putting the mdc-list-item--selected class on even when this.value === optValue...
                                        return html`<li class="${classMap({"mdc-list-item": true, "mdc-list-item--selected": this.value === optValue})}" role="option" data-value="${optValue}"><or-translate value="${optDisplay}"></or-translate></li>`;
                                    }) : ``}
                                </ul>
                            </div>
                        `;
                case InputType.SELECT:
                    const classes = {
                        "mdc-select--outlined": outlined,
                        "mdc-select--filled": !outlined,
                        "mdc-select--disabled": this.disabled || this.readonly,
                        "mdc-select--required": this.required,
                        "mdc-select--dense": false, // this.dense,
                        "dense-comfortable": this.comfortable,
                        "mdc-select--no-label": !this.label,
                        "mdc-select--with-leading-icon": !!this.icon
                    };

                    let opts: [any, string][] | Promise<[any, string][]>;
                    if(this.searchProvider != undefined) {
                        opts = this.searchProvider(this.searchableValue);
                    } else {
                        opts = this.resolveOptions(this.options)!;
                    }
                    const itemClickHandler: (ev: MouseEvent, item: ListItem) => void = (ev, item) => {
                        const value = item.value;

                        if (this.multiple) {
                            ev.stopPropagation();
                            const inputValue = this._tempValue ?? (Array.isArray(this.value) ? [...this.value] : this.value !== undefined ? [this.value] : []);

                            const index = inputValue.findIndex((v: any) => v === value);
                            if (index >= 0) {
                                inputValue.splice(index, 1);
                            } else {
                                inputValue.push(value);
                            }
                            const listItemEl = (ev.composedPath()[0] as HTMLElement).closest("li") as HTMLElement,
                                iconEl = listItemEl.getElementsByTagName("or-icon")[0] as OrIcon;
                            if (listItemEl) {
                                if (index >= 0) {
                                    listItemEl.classList.remove("mdc-list-item--selected");
                                } else {
                                    listItemEl.classList.add("mdc-list-item--selected");
                                }
                            }
                            if (iconEl) {
                                iconEl.icon = index >= 0 ? "checkbox-blank-outline" : "checkbox-marked";
                            }
                            this._tempValue = inputValue;
                        }

                        // A narrowed down list with search, or a different asynchronous approach does not always trigger @MDCSelect:change,
                        // so using itemClickHandler instead to let it trigger anyway.
                        else if(this.searchProvider != undefined || !Array.isArray(opts)) {
                            this.onValueChange(undefined, item.value);
                        }

                    };

                    const menuCloseHandler = () => {
                        const v = (this._tempValue ?? this.value);
                        window.setTimeout(() => {
                            if (this._mdcComponent) {
                                // Hack to stop label moving down when there is a value set
                                (this._mdcComponent as any).foundation.adapter.floatLabel(v && (!Array.isArray(v) || v.length > 0));
                            }
                        });

                        if (!this._tempValue) {
                            return;
                        }
                        const val = [...this._tempValue];
                        this._tempValue = undefined;
                        this.onValueChange(undefined, val);
                    };

                    const listTemplate = (options: [any, string][]) => {
                        if(this.searchProvider != undefined && (!options || options.length == 0)) {
                            return html`<span class="mdc-text-field-helper-line" style="margin: 8px 8px 8px 0;">${i18next.t('noResults')}</span>`
                        } else {
                            return getListTemplate(
                                this.multiple ? ListType.MULTI_TICK : ListType.SELECT,
                                html`${options?.map(([optValue, optDisplay], index) => {
                                    return getItemTemplate(
                                        {
                                            text: optDisplay,
                                            value: optValue
                                        },
                                        index,
                                        Array.isArray(this.value) ? this.value as any[] : this.value ? [this.value as any] : [],
                                        this.multiple ? ListType.MULTI_TICK : ListType.SELECT,
                                        false,
                                        itemClickHandler
                                    );
                                })}`,
                                false,
                                undefined
                            );
                        }
                    }

                    return html`
                        <div id="component"
                            class="mdc-select ${classMap(classes)}"
                            @MDCSelect:change="${async (e: MDCSelectEvent) => {
                                const options: [any, string][] = (Array.isArray(opts) ? opts : await opts);
                                this.onValueChange(undefined, e.detail.index === -1 ? undefined : Array.isArray(options[e.detail.index]) ? options[e.detail.index][0] : options[e.detail.index]);
                            }}">
                                <div class="mdc-select__anchor" role="button"
                                     aria-haspopup="listbox"
                                     aria-expanded="false"
                                     aria-disabled="${""+(this.disabled || this.readonly)}"
                                     aria-labelledby="label selected-text">
                                    ${!outlined ? html`<span class="mdc-select__ripple"></span>` : undefined}
                                    ${outlined ? this.renderOutlined(labelTemplate) : labelTemplate}
                                    <span class="mdc-select__selected-text-container">
                                      <span id="selected-text" class="mdc-select__selected-text"></span>
                                    </span>
                                    <span class="mdc-select__dropdown-icon">
                                        <svg
                                          class="mdc-select__dropdown-icon-graphic"
                                          viewBox="7 10 10 5">
                                        <polygon
                                            class="mdc-select__dropdown-icon-inactive"
                                            stroke="none"
                                            fill-rule="evenodd"
                                            points="7 10 12 15 17 10">
                                        </polygon>
                                        <polygon
                                            class="mdc-select__dropdown-icon-active"
                                            stroke="none"
                                            fill-rule="evenodd"
                                            points="7 15 12 10 17 15">
                                        </polygon>
                                      </svg>
                                    </span>
                                    ${!outlined ? html`<div class="mdc-line-ripple"></div>` : ``}
                                </div>
                                <div id="mdc-select-menu" class="mdc-select__menu mdc-menu mdc-menu-surface mdc-menu-surface--fixed ${this.searchProvider != undefined ? 'mdc-menu__searchable' : undefined}" @MDCMenuSurface:closed="${menuCloseHandler}" style="width: inherit !important;">
                                    ${when(this.searchProvider != undefined, () => html`
                                        <label id="select-searchable" class="mdc-text-field mdc-text-field--filled">
                                            <span class="mdc-floating-label" style="color: rgba(0, 0, 0, 0.6); text-transform: capitalize; visibility: ${this.searchableValue ? 'hidden' : 'visible'}" id="my-label-id">${i18next.t('search')}</span>
                                            <input class="mdc-text-field__input" type="text"
                                                   @keyup="${(e: KeyboardEvent) => this.searchableValue = (e.target as HTMLInputElement).value}"
                                            />
                                        </label>
                                    `)}
                                    ${when(Array.isArray(opts), () => {
                                        return listTemplate(opts as [any, string][]);
                                    }, () => {
                                        return until(new Promise(async (resolve) => {
                                            resolve(listTemplate(await opts));
                                        }), html`<span class="mdc-text-field-helper-line" style="margin: 8px 8px 8px 0;">${i18next.t('loading')}</span>`)
                                    })}
                                </div>
                                ${hasHelper || showValidationMessage ? html`
                                    <p id="component-helper-text" class="mdc-select-helper-text ${classMap(helperClasses)}" aria-hidden="true">
                                        ${showValidationMessage ? this.errorMessage || this.validationMessage : this.helperText}
                                    </p>` : ``}
                        </div>
                    `;
                case InputType.BUTTON_TOGGLE:
                    return html`
                        <button id="component" class="mdc-icon-button ${this.value ? "mdc-icon-button--on" : ""}"
                            ?readonly="${this.readonly}"
                            ?disabled="${this.disabled}"
                            @MDCIconButtonToggle:change="${(evt: CustomEvent<MDCIconButtonToggleEventDetail>) => this.onValueChange(undefined, evt.detail.isOn)}">
                            ${this.icon ? html`<or-icon class="mdc-icon-button__icon" aria-hidden="true" icon="${this.icon}"></or-icon>` : ``}
                            ${this.iconOn ? html`<or-icon class="mdc-icon-button__icon mdc-icon-button__icon--on" aria-hidden="true" icon="${this.iconOn}"></or-icon>` : ``}
                        </button>
                    `;
                case InputType.BUTTON:
                case InputType.BUTTON_MOMENTARY: {

                    const onMouseDown = (ev: MouseEvent) => {
                        if (this.disabled) {
                            ev.stopPropagation();
                        }

                        if (isMomentary) this.dispatchEvent(new OrInputChangedEvent(true, null))
                    };
                    const onMouseUp = (ev: MouseEvent) => {
                        if (this.disabled) {
                            ev.stopPropagation();
                        }

                        isMomentary ? this.dispatchEvent(new OrInputChangedEvent(false, true)) : this.dispatchEvent(new OrInputChangedEvent(true, null))
                    };
                    const onClick = (ev: MouseEvent) => {
                        if (this.disabled) {
                            ev.stopPropagation();
                        }
                    }

                    const isMomentary = this.type === InputType.BUTTON_MOMENTARY;
                    const isIconButton = !this.action && !this.label;
                    let classes = {
                        "mdc-icon-button": isIconButton,
                        "mdc-fab": !isIconButton && this.action,
                        "mdc-fab--extended": !isIconButton && this.action && !!this.label,
                        "mdc-fab--mini": !isIconButton && this.action && (this.compact || this.comfortable),
                        "mdc-button": !isIconButton && !this.action,
                        "mdc-button--raised": !isIconButton && !this.action && this.raised,
                        "mdc-button--unelevated": !isIconButton && !this.action && this.unElevated,
                        "mdc-button--outlined": !isIconButton && !this.action && this.outlined,
                        "or-mwc-input--rounded": !isIconButton && !this.action && this.rounded
                    };
                    return html`
                        <button id="component" class="${classMap(classes)}"
                            ?readonly="${this.readonly}"
                            ?disabled="${this.disabled}"
                            @click="${(ev: MouseEvent) => onClick(ev)}"
                            @mousedown="${(ev: MouseEvent) => onMouseDown(ev)}" @mouseup="${(ev: MouseEvent) => onMouseUp(ev)}">
                            ${!isIconButton ? html`<div class="mdc-button__ripple"></div>` : ``}
                            ${this.icon ? html`<or-icon class="${isIconButton ? "" : this.action ? "mdc-fab__icon" : "mdc-button__icon"}" aria-hidden="true" icon="${this.icon}"></or-icon>` : ``}
                            ${this.label ? html`<span class="${this.action ? "mdc-fab__label" : "mdc-button__label"}">${this.label}</span>` : ``}
                            ${!isIconButton && this.iconTrailing ? html`<or-icon class="${this.action ? "mdc-fab__icon" : "mdc-button__icon"}" aria-hidden="true" icon="${this.iconTrailing}"></or-icon>` : ``}
                        </button>
                    `;
                }
                case InputType.CHECKBOX_LIST:
                    if (!Array.isArray(this.value)) {
                        if (this.value === null || this.value === undefined) {
                            this.value = [];
                        } else {
                            this.value = [this.value];
                        }
                    }
                    const optsCheckboxList = this.resolveOptions(this.options);
                    this._selectedIndex = -1;
                    return html`
                            <div class="mdc-checkbox-list">
                                ${optsCheckboxList ? optsCheckboxList.map(([optValue, optDisplay], index) => {
                                    if (this.value === optValue) {
                                        this._selectedIndex = index;
                                    }
                                    return html`
                                    <div id="field" class="mdc-form-field">
                                        <div id="component" class="mdc-checkbox">
                                            <input type="checkbox"
                                                ?checked="${this.value && this.value.includes(optValue)}"
                                                ?required="${this.required}"
                                                name="${optValue}"
                                                ?disabled="${this.disabled || this.readonly}"
                                                @change="${(e: Event) => {
                                                    let val: any[] = this.value;
                                                    if ((e.target as HTMLInputElement).checked) {
                                                        if (!val.includes(optValue)) {
                                                            val = [optValue,...val];
                                                        }
                                                    } else {
                                                        val = val.filter((v: any) => v !== optValue);
                                                    }
                                                    this.onValueChange((e.target as HTMLInputElement), val);
                                                }}"
                                                class="mdc-checkbox__native-control" id="elem-${optValue}"/>

                                            <label for="elem-${optValue}"><or-translate value="${optDisplay}"></or-translate></label>
                                              
                                        </div>
                                    </div>

                                    `;
                                }) : ``}
                            </div>
                    `;
                case InputType.CHECKBOX:
                    let classList = {
                        "mdc-checkbox": true,
                        "mdc-checkbox--disabled": this.disabled || this.readonly
                    };
                    return html`
                        <div id="field" class="mdc-form-field">
                            <div id="component" class="${classMap(classList)}">
                                <input type="checkbox" 
                                    id="elem"
                                    ?checked="${this.value}"
                                    ?required="${this.required}"
                                    ?disabled="${this.disabled || this.readonly}"
                                    @change="${(e: Event) => this.onValueChange((e.target as HTMLInputElement), (e.target as HTMLInputElement).checked)}"
                                    class="mdc-checkbox__native-control" />
                                <div class="mdc-checkbox__background">
                                    <svg class="mdc-checkbox__checkmark" viewBox="0 0 24 24">
                                        <path class="mdc-checkbox__checkmark-path" fill="none" d="M1.73,12.91 8.1,19.28 22.79,4.59"></path>
                                    </svg>
                                    <div class="mdc-checkbox__mixedmark"></div>
                                </div>
                                <div class="mdc-checkbox__ripple"></div>
                            </div>
                            <label class="mdc-checkbox-circle" for="elem">${this.label}</label>
                        </div>
                    `;
                case InputType.COLOUR:
                    return html`
                        <div id="component" style="width: 100%; height: 100%;">
                            <input type="color" id="elem" style="border: none; height: 100%; width: 100%; padding: 1px 3px; min-height: 22px; min-width: 30px;" value="${this.value}"
                                   ?disabled="${this.disabled || this.readonly}"
                                   ?required="${this.required}"
                                   @change="${(e: any) => this.onValueChange((e.target as HTMLInputElement), (e.target as HTMLInputElement).value)}"
                            />
                        </div>
                    `
                case InputType.NUMBER:
                case InputType.RANGE:
                case InputType.DATE:
                case InputType.DATETIME:
                case InputType.TIME:
                case InputType.MONTH:
                case InputType.WEEK:
                case InputType.EMAIL:
                case InputType.PASSWORD:
                case InputType.TELEPHONE:
                case InputType.URL:
                case InputType.TEXT:
                case InputType.TEXTAREA:
                case InputType.JSON: {
                    // The following HTML input types require the values as specially formatted strings
                    let valMinMax: [any, any, any] = [this.value === undefined || this.value === null ? undefined : this.value, this.min, this.max];

                    if (valMinMax.some((v) => typeof (v) !== "string")) {

                        if (this.type === InputType.JSON) {
                            if (valMinMax[0] !== undefined) {
                                if (typeof valMinMax[0] !== "string" || valMinMax[0] === null) {
                                    try {
                                        valMinMax[0] = JSON.stringify(valMinMax[0], null, 2);
                                    } catch (e) {
                                        console.warn("Failed to parse JSON expression for input control");
                                        valMinMax[0] = "";
                                    }
                                }
                            } else {
                                valMinMax[0] = "";
                            }
                        } else {

                            const format = this.format ? {...this.format} : {};

                            switch (this.type) {
                                case InputType.TIME:
                                    format.asDate = true;
                                    format.hour12 = false;
                                    format.timeStyle = this.step && this.step < 60 ? ValueFormatStyleRepresentation.MEDIUM : ValueFormatStyleRepresentation.SHORT;
                                    break;
                                case InputType.DATE:
                                    format.asDate = true;
                                    format.momentJsFormat = "YYYY-MM-DD";
                                    break;
                                case InputType.WEEK:
                                    format.asDate = true;
                                    format.momentJsFormat = "YYYY-[W]WW";
                                    break;
                                case InputType.MONTH:
                                    format.asDate = true;
                                    format.momentJsFormat = "YYYY-MM";
                                    break;
                                case InputType.DATETIME:
                                    format.asDate = true;
                                    format.momentJsFormat = "YYYY-MM-DDTHH:mm";
                                    break;
                            }

                            // Numbers/dates must be in english locale without commas etc.
                            format.useGrouping = false;
                            valMinMax = valMinMax.map((val) => val !== undefined ? Util.getValueAsString(val, () => format, "en-GB") : undefined) as [any,any,any];
                        }
                    }

                    let inputElem: TemplateResult | undefined;
                    let label = this.label;
                    let type = this.type;
                    let componentId = "component";

                    if (this.type === InputType.RANGE) {
                        // Change vars so number input can be included alongside the slider
                        label = undefined;
                        outlined = false;
                        hasHelper = false;
                        type = InputType.NUMBER;
                        componentId = "number";
                    }

                    if (!(this.type === InputType.RANGE && this.disableSliderNumberInput)) {
                        const classes = {
                            "mdc-text-field": true,
                            "mdc-text-field--invalid": !this.valid,
                            "mdc-text-field--filled": !outlined,
                            "mdc-text-field--outlined": outlined,
                            "mdc-text-field--textarea": type === InputType.TEXTAREA || type === InputType.JSON,
                            "mdc-text-field--disabled": this.disabled,
                            "mdc-text-field--fullwidth": this.fullWidth && !outlined,
                            "dense-comfortable": this.comfortable && !(type === InputType.TEXTAREA || type === InputType.JSON),
                            "dense-compact": !this.comfortable && this.compact,
                            "mdc-text-field--label-floating": hasValue,
                            "mdc-text-field--no-label": !this.label,
                            "mdc-text-field--with-leading-icon": !!this.icon,
                            "mdc-text-field--with-trailing-icon": !!this.iconTrailing
                        };

                        inputElem = type === InputType.TEXTAREA || type === InputType.JSON
                            ? html`
                                <textarea id="elem" class="mdc-text-field__input ${this.resizeVertical ? "resize-vertical" : ""}" ?required="${this.required}"
                                ?readonly="${this.readonly}" ?disabled="${this.disabled}" minlength="${ifDefined(this.minLength)}"
                                maxlength="${ifDefined(this.maxLength)}" rows="${this.rows ? this.rows : 5}"
                                cols="${ifDefined(this.cols)}" aria-label="${ifDefined(label)}"
                                aria-labelledby="${ifDefined(label ? "label" : undefined)}"
                                @change="${(e: Event) => this.onValueChange((e.target as HTMLTextAreaElement), (e.target as HTMLTextAreaElement).value)}">${valMinMax[0] ? valMinMax[0] : ""}</textarea>`
                            : html`
                            <input type="${type}" id="elem" aria-labelledby="${ifDefined(label ? "label" : undefined)}"
                            class="mdc-text-field__input" ?required="${this.required}" ?readonly="${this.readonly}"
                            ?disabled="${this.disabled}" min="${ifDefined(valMinMax[1])}" max="${ifDefined(valMinMax[2])}"
                            step="${this.step ? this.step : "any"}" minlength="${ifDefined(this.minLength)}" pattern="${ifDefined(this.pattern)}"
                            maxlength="${ifDefined(this.maxLength)}" placeholder="${ifDefined(this.placeHolder)}"
                            .value="${valMinMax[0] !== null && valMinMax[0] !== undefined ? valMinMax[0] : ""}"
                            @keydown="${(e: KeyboardEvent) => {
                                if ((e.code === "Enter" || e.code === "NumpadEnter")) {
                                    this.onValueChange((e.target as HTMLInputElement), (e.target as HTMLInputElement).value, true);
                                }}}"
                            @blur="${(e: Event) => {if ((e.target as HTMLInputElement).value === "") this.reportValidity()}}"
                            @change="${(e: Event) => this.onValueChange((e.target as HTMLInputElement), (e.target as HTMLInputElement).value)}" />`;

                        inputElem = html`
                            <label id="${componentId}" class="${classMap(classes)}">
                                ${this.icon ? html`<or-icon class="mdc-text-field__icon mdc-text-field__icon--leading" style="color: ${this.iconColor ? "#" + this.iconColor : "unset"}" aria-hidden="true" icon="${this.icon}"></or-icon>` : ``}
                                ${outlined ? `` : html`<span class="mdc-text-field__ripple"></span>`}
                                ${inputElem}
                                ${outlined ? this.renderOutlined(labelTemplate) : labelTemplate}
                                ${outlined ? `` : html`<span class="mdc-line-ripple"></span>`}
                                ${this.iconTrailing ? html`<or-icon class="mdc-text-field__icon mdc-text-field__icon--trailing" aria-hidden="true" icon="${this.iconTrailing}"></or-icon>` : ``}
                            </label>
                            ${hasHelper || showValidationMessage ? html`
                                <div class="mdc-text-field-helper-line">
                                    <div class="mdc-text-field-helper-text ${classMap(helperClasses)}">${showValidationMessage ? this.errorMessage || this.validationMessage : this.helperText}</div>
                                    ${this.charCounter && !this.readonly ? html`<div class="mdc-text-field-character-counter"></div>` : ``}
                                </div>
                            ` : ``}
                        `;
                    }

                    if (this.type === InputType.RANGE) {

                        const classes = {
                            "mdc-slider": true,
                            "mdc-slider--range": this.continuous,
                            "mdc-slider--discreet": !this.continuous,
                            "mdc-slider--disabled": this.disabled
                        };

                        inputElem = html`
                            <span id="wrapper">
                                ${this.label ? html`<label for="component" class="${this.disabled ? "mdc-switch--disabled" : ""}">${this.label}</label>` : ``}
                                <div id="component" class="${classMap(classes)}" @MDCSlider:change="${(ev:CustomEvent<MDCSliderChangeEventDetail>) => this.onValueChange(undefined, ev.detail.value)}">
                                    <input id="elem" class="mdc-slider__input" type="range" min="${ifDefined(valMinMax[1])}" max="${ifDefined(valMinMax[2])}" value="${valMinMax[0] || valMinMax[1] || 0}" name="slider" step="${this.step || 1}" ?readonly="${this.readonly}" ?disabled="${this.disabled}" aria-label="${ifDefined(this.label)}" />
                                    <div class="mdc-slider__track">
                                        <div class="mdc-slider__track--inactive"></div>
                                        <div class="mdc-slider__track--active">
                                            <div class="mdc-slider__track--active_fill"></div>
                                        </div>
                                    </div>
                                    <div class="mdc-slider__thumb">
                                        ${!this.continuous ? html`<div class="mdc-slider__value-indicator-container" aria-hidden="true">
                                            <div class="mdc-slider__value-indicator">
                                                <span class="mdc-slider__value-indicator-text">
                                                  50
                                                </span>
                                            </div>
                                        </div>` : ``}
                                        <div class="mdc-slider__thumb-knob"></div>
                                    </div>
                                </div>
                                ${inputElem ? html`<div style="min-width: 70px; width: 70px;">${inputElem}</div>` : ``}
                            </span>
                        `;
                    }

                    return inputElem;
                }
            }
        }

        return html`<span>INPUT TYPE NOT IMPLEMENTED</span>`;
    }

    protected _getFormat(): ValueFormat | undefined {
        if (this.format) {
            return this.format;
        }
    }

    update(_changedProperties: PropertyValues) {
        if (_changedProperties.has('autoValidate') && this._mdcComponent) {
            const comp = this._mdcComponent as any;
            if (comp.foundation && comp.foundation.setValidateOnValueChange) {
                comp.foundation.setValidateOnValueChange(this.autoValidate);
            }
        }

        super.update(_changedProperties);
    }

    firstUpdated(_changedProperties: PropertyValues) {
        super.firstUpdated(_changedProperties);

        if (this.autoValidate) {
            this.reportValidity();
        }
    }

    protected updated(_changedProperties: PropertyValues): void {
        super.updated(_changedProperties);

        if (_changedProperties.has("type")) {
            const component = this.shadowRoot!.getElementById("component");
            if (this._mdcComponent) {
                this._mdcComponent.destroy();
                this._mdcComponent = undefined;
            }
            if (this._mdcComponent2) {
                this._mdcComponent2.destroy();
                this._mdcComponent2 = undefined;
            }

            if (component && this.type) {
                switch (this.type) {
                    case InputType.LIST:
                        const mdcList = new MDCList(component);
                        this._mdcComponent = mdcList;
                        mdcList.selectedIndex = this._selectedIndex;
                        break;
                    case InputType.SELECT:
                        const mdcSelect = new MDCSelect(component);
                        this._mdcComponent = mdcSelect;

                        if (!this.value) {
                            mdcSelect.selectedIndex = -1; // Without this first option will be shown as selected
                        }

                        if (this.multiple) {
                            // To make multiple select work then override the adapter getSelectedIndex
                            (this._mdcComponent as any).foundation.adapter.getSelectedIndex = () => {
                                // Return first item index
                                if (!Array.isArray(this.value) || (this.value as []).length === 0) {
                                    return -1;
                                }
                                const firstSelected = (this.value as any[])[0];
                                const items = (this._mdcComponent as any).foundation.adapter.getMenuItemValues();
                                return items.indexOf(firstSelected);
                            };
                        }

                        mdcSelect.useDefaultValidation = !this.multiple;
                        mdcSelect.valid = !this.required || (!this.multiple && mdcSelect.valid) || (this.multiple && Array.isArray(this.value) && (this.value as []).length > 0);

                        const selectedText = this.getSelectedTextValue();
                        (this._mdcComponent as any).foundation.adapter.setSelectedText(selectedText);
                        (this._mdcComponent as any).foundation.adapter.floatLabel(!!selectedText);

                        // Set width of fixed select menu to match the component width
<<<<<<< HEAD
                        // Using an observer to prevent forced reflow / DOM measurements; prevents blocking the thread
                        const observer = new IntersectionObserver((entries, observer) => {
                            (entries[0].target as HTMLElement).style.width = entries[0].boundingClientRect.width + "px";
                            observer.unobserve(entries[0].target);
                        })
                        observer.observe(this.shadowRoot!.getElementById("component")!);

=======
                        //this.shadowRoot!.getElementById("mdc-select-menu")!.style.width = component.getBoundingClientRect().width + "px";
>>>>>>> 4f5e8316

                        // This overrides the standard mdc menu body click capture handler as it doesn't work with webcomponents
                        (mdcSelect as any).menu.menuSurface_.foundation.handleBodyClick = function (evt: MouseEvent) {
                            const el = evt.composedPath()[0]; // Use composed path not evt target to work with webcomponents
                            if (this.adapter.isElementInContainer(el)) {
                                return;
                            }
                            (mdcSelect as any).menu.menuSurface_.close();
                        };

                        break;
                    case InputType.RADIO:
                    case InputType.CHECKBOX_LIST:
                    case InputType.COLOUR:
                        break;
                    case InputType.BUTTON:
                    case InputType.BUTTON_MOMENTARY:
                        const isIconButton = !this.action && !this.label;
                        const ripple = new MDCRipple(component);
                        if (isIconButton) {
                            ripple.unbounded = true;
                        }
                        this._mdcComponent = ripple;
                        break;
                    case InputType.BUTTON_TOGGLE:
                        this._mdcComponent = new MDCIconButtonToggle(component);
                        break;
                    case InputType.CHECKBOX:
                        this._mdcComponent = new MDCCheckbox(component);
                        const field = this.shadowRoot!.getElementById("field");
                        if (field) {
                            const mdcField = new MDCFormField(field);
                            mdcField.input = this._mdcComponent as unknown as MDCFormFieldInput;
                            this._mdcComponent2 = mdcField;
                        }
                        break;
                    case InputType.SWITCH:
                        this._mdcComponent = new MDCSwitch(component);
                        break;
                    case InputType.RANGE:
                        this._mdcComponent = new MDCSlider(component);
                        const numberComponent = this.shadowRoot!.getElementById("number");
                        if (numberComponent) {
                            const numberField = new MDCTextField(numberComponent);
                            numberField.useNativeValidation = false;
                            this._mdcComponent2 = numberField;
                        }
                        break;
                    default:
                        const textField = new MDCTextField(component);
                        textField.useNativeValidation = false;
                        this._mdcComponent = textField;
                        break;
                }

                if (this._mdcComponent && this.focused && typeof((this._mdcComponent as any).focus) === "function") {
                    (this._mdcComponent as any).focus();
                }
            }
        } else {
            // some components need to be kept in sync with the DOM
            if (this.type === InputType.SELECT && this._mdcComponent) {
                if (_changedProperties.has("options")) {
                    (this._mdcComponent as MDCSelect).layoutOptions(); // has big impact on performance when the MDCSelect list is large.
                }
                (this._mdcComponent as MDCSelect).disabled = !!(this.disabled || this.readonly);
                (this._mdcComponent as MDCSelect).useDefaultValidation = !this.multiple;
                (this._mdcComponent as MDCSelect).valid = !this.required || (!this.multiple && (this._mdcComponent as MDCSelect).valid) || (this.multiple && Array.isArray(this.value) && (this.value as []).length > 0);
                const selectedText = this.getSelectedTextValue();
                (this._mdcComponent as any).foundation.adapter.setSelectedText(selectedText);
                (this._mdcComponent as any).foundation.adapter.floatLabel(!!selectedText);
            } else if (this.type === InputType.RANGE && this._mdcComponent) {
                const slider = this._mdcComponent as MDCSlider;
                slider.setDisabled(this.disabled || this.readonly);
                // slider.getDefaultFoundation(). getDefaultFoundation()..getMax() = this.min;
                // slider.max = this.max;
                slider.setValue(this.value);
            } else if (this.type === InputType.SWITCH && this._mdcComponent) {
                const swtch = this._mdcComponent as MDCSwitch;
                swtch.checked = this.value;
            } else if (this.type === InputType.CHECKBOX && this._mdcComponent) {
                const checkbox = this._mdcComponent as MDCCheckbox;
                checkbox.checked = !!this.value;
                checkbox.disabled = !!(this.disabled || this.readonly);
            }

            if (this._mdcComponent) {
                (this._mdcComponent as any).required = !!this.required;
            }
        }

        if (this.autoValidate) {
            this.reportValidity();
        }
    }

    protected renderOutlined(labelTemplate: TemplateResult | undefined) {
        return html`
            <span class="mdc-notched-outline">
                <span class="mdc-notched-outline__leading"></span>
                ${labelTemplate ? html`
                <span class="mdc-notched-outline__notch">
                    ${labelTemplate}
                </span>
                ` : ``}
                <span class="mdc-notched-outline__trailing"></span>
            </span>
        `;
    }

    public setCustomValidity(msg: string | undefined) {
        this.errorMessage = msg;
        const elem = this.shadowRoot!.getElementById("elem") as HTMLElement;
        if (elem && (elem as any).setCustomValidity) {
            (elem as any).setCustomValidity(msg ?? "");
        }
        this.reportValidity();
    }

    public checkValidity(): boolean {
        const elem = this.shadowRoot!.getElementById("elem") as any;
        let valid = true;
        if (elem && elem.validity) {
            const nativeValidity = elem.validity as ValidityState;
            valid = nativeValidity.valid;
        }

        if (valid && this.type === InputType.JSON) {
            // JSON needs special validation - if no text value but this.value then parsing failed
            if (this.value !== undefined && (this._mdcComponent as MDCTextField).value === "") {
                valid = false;
            }
        }

        return valid;
    }

    public reportValidity(): boolean {
        const isValid = this.checkValidity();
        this.isUiValid = isValid;

        if (this._mdcComponent) {
            (this._mdcComponent as any).valid = isValid;
        }

        return isValid;
    }

    protected onValueChange(elem: HTMLInputElement | HTMLSelectElement | HTMLTextAreaElement | undefined, newValue: any | undefined, enterPressed?: boolean) {
        let previousValue = this.value;
        let errorMsg: string | undefined;

        if (newValue === "undefined") {
            previousValue = null;
            newValue = undefined;
        }

        if (newValue === "null") {
            previousValue = undefined;
            newValue = null;
        }

        if (typeof(newValue) === "string") {
            switch (this.type) {
                case InputType.CHECKBOX:
                case InputType.SWITCH:
                    newValue = newValue === "on";
                    break;
                case InputType.JSON:
                case InputType.NUMBER:
                case InputType.RANGE:
                    if (newValue === "") {
                        newValue = null;
                    } else {
                        try {
                            newValue = JSON.parse(newValue);
                        } catch (e) {
                            newValue = this.value;
                            errorMsg = this.type === InputType.JSON ? i18next.t("validation.invalidJSON") : i18next.t("validation.invalidNumber");
                        }
                    }
                    break;
                case InputType.DATETIME:
                    if (newValue === "") {
                        newValue = null;
                    } else {
                        try {
                            const date = Date.parse(newValue);
                            const offset = (new Date()).getTimezoneOffset() * 60000;
                            newValue = date + offset;
                        } catch (e) {
                            newValue = this.value;
                            errorMsg = i18next.t("validation.invalidDate");
                        }
                    }
                    break;
            }
        }
        this.value = newValue;
        this.setCustomValidity(errorMsg);
        this.reportValidity();

        if (this.type !== InputType.CHECKBOX_LIST && newValue !== previousValue) {
            if (this.type === InputType.RANGE) {
                (this._mdcComponent as MDCSlider).setValue(newValue);
                if (this._mdcComponent2) {
                    (this._mdcComponent2 as MDCTextField).value = newValue;
                }
            }
            this.dispatchEvent(new OrInputChangedEvent(this.value, previousValue, enterPressed));
        }

        // Reset search if value has been selected
        if(this.searchProvider != undefined && this.type === InputType.SELECT) {
            const searchableElement = this.shadowRoot?.getElementById('select-searchable')?.children[1];
            if(searchableElement) {
                this.searchableValue = undefined;
                (searchableElement as HTMLInputElement).value = "";
            }
        }

        if (this.type === InputType.CHECKBOX_LIST && !Util.objectsEqual(newValue, previousValue, true)) {
            this.dispatchEvent(new OrInputChangedEvent(newValue, previousValue, enterPressed));
        }
    }

    public get valid(): boolean {
        const elem = this.shadowRoot!.getElementById("elem") as any;
        if (elem && elem.checkValidity) {
            return elem.checkValidity();
        }
        return true;
    }

    public get currentValue(): any {
        const elem = this.shadowRoot!.getElementById("elem") as any;
        if (elem && elem.value) {
            return elem.value;
        }
    }

    protected resolveOptions(options: any[] | undefined): [any, string][] | undefined {
        let resolved: [any, string][] | undefined;

        if (options && options.length > 0) {
            resolved = options.map(opt => {
                if (Array.isArray(opt)) {
                    return opt as [any, string];
                } else {
                    const optStr = "" + opt;
                    return [opt, i18next.t(optStr, {defaultValue: Util.camelCaseToSentenceCase(optStr)})]
                }
            });
        }

        return resolved;
    }

    protected getSelectedTextValue(options?: [string, string][] | undefined): string {
        const value = this.value;
        const values = Array.isArray(value) ? value as string[] : value ? [value as string] : undefined;
        if (!values) {
            return "";
        }
        const opts = options || this.resolveOptions(this.options);
        return !opts || !values ? "" : values.map(v => opts.find(([optValue, optDisplay], index) => v === optValue)).map((opt) => opt ? opt[1] : "").join(", ");
    }
}<|MERGE_RESOLUTION|>--- conflicted
+++ resolved
@@ -1497,17 +1497,12 @@
                         (this._mdcComponent as any).foundation.adapter.floatLabel(!!selectedText);
 
                         // Set width of fixed select menu to match the component width
-<<<<<<< HEAD
                         // Using an observer to prevent forced reflow / DOM measurements; prevents blocking the thread
                         const observer = new IntersectionObserver((entries, observer) => {
                             (entries[0].target as HTMLElement).style.width = entries[0].boundingClientRect.width + "px";
                             observer.unobserve(entries[0].target);
                         })
                         observer.observe(this.shadowRoot!.getElementById("component")!);
-
-=======
-                        //this.shadowRoot!.getElementById("mdc-select-menu")!.style.width = component.getBoundingClientRect().width + "px";
->>>>>>> 4f5e8316
 
                         // This overrides the standard mdc menu body click capture handler as it doesn't work with webcomponents
                         (mdcSelect as any).menu.menuSurface_.foundation.handleBodyClick = function (evt: MouseEvent) {
