--- conflicted
+++ resolved
@@ -50,11 +50,7 @@
     }
 }
 
-<<<<<<< HEAD
 export function getContentWithMenuTemplate(content: TemplateResult, menuItems: (ListItem | ListItem[] | null)[], selectedValues: string[] | string | undefined, valueChangedCallback: (values: string[] | string) => void, closedCallback?: () => void, multiSelect = false, translateValues = true, midHeight = false): TemplateResult {
-=======
-export function getContentWithMenuTemplate(content: TemplateResult, menuItems: (ListItem | ListItem[] | null)[], selectedValues: any[] | any, valueChangedCallback: (values: any[] | any) => void, closedCallback?: () => void, multiSelect = false, translateValues = true): TemplateResult {
->>>>>>> a8cdc9b9
 
     const openMenu = (evt: Event) => {
         if (!menuItems) {
